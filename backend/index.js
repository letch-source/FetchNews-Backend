﻿// app.js (backend server)

require("dotenv").config();
const express = require("express");
const cors = require("cors");
const cookieParser = require("cookie-parser");
const bcrypt = require("bcryptjs");
const jwt = require("jsonwebtoken");
const path = require("path");
const fs = require("fs");
const OpenAI = require("openai");
const rateLimit = require("express-rate-limit");
const cache = require("./cache");
const mongoose = require("mongoose");
const connectDB = require("./config/database");
const { authenticateToken, optionalAuth } = require("./middleware/auth");
const authRoutes = require("./routes/auth");
const subscriptionRoutes = require("./routes/subscriptions");
const customTopicsRoutes = require("./routes/customTopics");
const summaryHistoryRoutes = require("./routes/summaryHistory");
const adminRoutes = require("./routes/adminActions");
const preferencesRoutes = require("./routes/preferences");
const newsSourcesRoutes = require("./routes/newsSources");
const trendingAdminRoutes = require("./routes/trendingAdmin");
const notificationsRoutes = require("./routes/notifications");
const fallbackAuth = require("./utils/fallbackAuth");
const User = require("./models/User");

// Connect to MongoDB
connectDB();

const app = express();

// Trust proxy for Render.com deployment
app.set('trust proxy', 1);

app.use(express.json({ limit: "1mb" }));
app.use(cookieParser());

// Rate limiting
const limiter = rateLimit({
  windowMs: 15 * 60 * 1000, // 15 minutes
  max: 100, // limit each IP to 100 requests per windowMs
  message: { error: "Too many requests, please try again later." },
  standardHeaders: true,
  legacyHeaders: false,
});
app.use("/api/", limiter);

// Utility function to ensure text ends at a complete sentence
function ensureCompleteSentence(text) {
  if (!text || typeof text !== 'string') return text;
  
  // Remove trailing whitespace
  text = text.trim();
  
  // Check if it already ends with a sentence-ending punctuation
  if (/[.!?]$/.test(text)) {
    return text;
  }
  
  // Find the last complete sentence by looking for sentence-ending punctuation
  const sentenceEndings = /[.!?]/g;
  let lastMatch;
  let match;
  
  while ((match = sentenceEndings.exec(text)) !== null) {
    lastMatch = match;
  }
  
  if (lastMatch) {
    // Only truncate if the incomplete part is more than 20% of the text
    // This prevents aggressive cutting of summaries
    const completePart = text.substring(0, lastMatch.index + 1);
    const incompletePart = text.substring(lastMatch.index + 1);
    
    if (incompletePart.length > text.length * 0.2) {
      // If the incomplete part is significant, keep the full text and add a period
      return text + '.';
    } else {
      // If the incomplete part is small, truncate to the complete sentence
      return completePart;
    }
  }
  
  // If no sentence endings found, add a period
  return text + '.';
}

// Authentication routes
app.use("/api/auth", authRoutes);

// Subscription routes
app.use("/api/subscriptions", subscriptionRoutes);

// Custom topics routes
app.use("/api/custom-topics", customTopicsRoutes);

// Summary history routes
app.use("/api/summary-history", summaryHistoryRoutes);

// Admin routes
app.use("/api/admin", adminRoutes);

// Admin trending topics management
app.use("/api/admin/trending-topics", trendingAdminRoutes);

// Preferences routes
app.use("/api/preferences", preferencesRoutes);

// News sources routes
app.use("/api/news-sources", newsSourcesRoutes);

// Notifications routes
app.use("/api/notifications", notificationsRoutes);

// Function to extract breaking news topics from headlines
function extractBreakingNewsTopics(articles) {
  const topicCounts = {};
  const seenTopics = new Set();
  
  // Focus on headlines only for breaking news
  articles.forEach(article => {
    const headline = article.title || '';
    if (!headline) return;
    
    // Extract key topics from headlines
    const topics = extractTopicsFromHeadline(headline);
    
    topics.forEach(topic => {
      const normalizedTopic = topic.toLowerCase();
      if (!seenTopics.has(normalizedTopic)) {
        seenTopics.add(normalizedTopic);
        topicCounts[topic] = (topicCounts[topic] || 0) + 1;
      }
    });
  });
  
  // Sort by frequency and return top topics
  const sortedTopics = Object.entries(topicCounts)
    .sort(([,a], [,b]) => b - a)
    .slice(0, 6)
    .map(([topic]) => topic);
  
  return sortedTopics.length >= 3 ? sortedTopics : [];
}

// Extract meaningful topics from a single headline
function extractTopicsFromHeadline(headline) {
  const topics = [];
  
  // 1. Extract proper nouns and capitalized terms (most important for breaking news)
  const properNouns = headline.match(/\b[A-Z][a-z]+(?:\s+[A-Z][a-z]+)*\b/g) || [];
  properNouns.forEach(phrase => {
    if (phrase.length >= 3 && phrase.length <= 30 && !isGenericWord(phrase)) {
      topics.push(phrase);
    }
  });
  
  // 2. Extract key phrases (2-3 words) that are likely breaking news topics
  const words = headline.toLowerCase().match(/\b[a-z]{3,}\b/g) || [];
  const stopWords = new Set([
    'the', 'and', 'for', 'with', 'from', 'this', 'that', 'will', 'said', 'says',
    'breaking', 'news', 'update', 'latest', 'reports', 'report', 'story', 'stories',
    'chairman', 'finalised', 'commission', 'likely', 'formed', 'next', 'pay',
    'weather', 'forecast', 'surf', 'temperature', 'degrees', 'rain', 'snow', 'wind',
    'storm', 'hurricane', 'tornado', 'climate', 'seasonal', 'outdoor', 'beach',
    'coastal', 'marine', 'atmospheric', 'meteorological', 'december', 'january',
    'february', 'march', 'april', 'may', 'june', 'july', 'august', 'september',
    'october', 'november', 'tearing', 'right', 'now'
  ]);
  
  for (let i = 0; i < words.length - 1; i++) {
    if (!stopWords.has(words[i]) && !stopWords.has(words[i + 1])) {
      const phrase = `${words[i]} ${words[i + 1]}`;
      if (phrase.length >= 6 && phrase.length <= 25) {
        topics.push(phrase.split(' ').map(w => w.charAt(0).toUpperCase() + w.slice(1)).join(' '));
      }
    }
  }
  
  return topics;
}

// Check if a word is too generic for trending topics
function isGenericWord(word) {
  const genericWords = new Set([
    'Report', 'News', 'Update', 'Latest', 'Breaking', 'Story', 'Stories',
    'Chairman', 'Finalised', 'Commission', 'Likely', 'Formed', 'Next', 'Pay',
    'Weather', 'Forecast', 'Surf', 'Temperature', 'Degrees', 'Rain', 'Snow', 'Wind',
    'Storm', 'Hurricane', 'Tornado', 'Climate', 'Seasonal', 'Outdoor', 'Beach',
    'Coastal', 'Marine', 'Atmospheric', 'Meteorological', 'December', 'January',
    'February', 'March', 'April', 'May', 'June', 'July', 'August', 'September',
    'October', 'November', 'Tearing', 'Right', 'Now'
  ]);
  return genericWords.has(word);
}

// Legacy function for general trending topics (kept for fallback)
function extractTrendingTopics(articles) {
  const topicCounts = {};
  const stopWords = new Set([
    'the', 'a', 'an', 'and', 'or', 'but', 'in', 'on', 'at', 'to', 'for', 'of', 'with', 'by',
    'is', 'are', 'was', 'were', 'be', 'been', 'being', 'have', 'has', 'had', 'do', 'does', 'did',
    'will', 'would', 'could', 'should', 'may', 'might', 'must', 'can', 'this', 'that', 'these',
    'those', 'i', 'you', 'he', 'she', 'it', 'we', 'they', 'me', 'him', 'her', 'us', 'them',
    'my', 'your', 'his', 'her', 'its', 'our', 'their', 'mine', 'yours', 'hers', 'ours', 'theirs',
    // Additional stop words
    'said', 'says', 'saying', 'told', 'tells', 'telling', 'according', 'reported', 'reports',
    'news', 'story', 'stories', 'article', 'articles', 'update', 'updates', 'breaking',
    'latest', 'recent', 'today', 'yesterday', 'tomorrow', 'week', 'month', 'year',
    'time', 'times', 'day', 'days', 'hour', 'hours', 'minute', 'minutes',
    'people', 'person', 'persons', 'man', 'men', 'woman', 'women', 'child', 'children',
    'company', 'companies', 'business', 'businesses', 'organization', 'organizations',
    'government', 'official', 'officials', 'president', 'minister', 'mayor', 'governor',
    'state', 'states', 'country', 'countries', 'city', 'cities', 'town', 'towns',
    'philadelphia', 'dreamforce', 'conference', 'conferences', 'event', 'events',
    'new', 'high', 'here', 'there', 'where', 'when', 'why', 'how', 'what', 'who',
    // Military/defense terms that might dominate
    'uss', 'ddg', 'burke', 'roosevelt', 'conducts', 'sea', 'anchor', 'evolution',
    'navy', 'military', 'defense', 'forces', 'army', 'air', 'force', 'marine'
  ]);

  // Process each article
  articles.forEach(article => {
    const title = article.title || '';
    const description = article.description || '';
    
    // Extract topics from title (more important) and description
    const titleText = title.toLowerCase();
    const descText = description.toLowerCase();
    
    // 1. Extract proper nouns and capitalized terms from titles (most important)
    const properNouns = title.match(/\b[A-Z][a-z]+(?:\s+[A-Z][a-z]+)*\b/g) || [];
    properNouns.forEach(phrase => {
      const cleanPhrase = phrase.toLowerCase();
      if (cleanPhrase.length >= 3 && cleanPhrase.length <= 30 && 
          !stopWords.has(cleanPhrase) && 
          !cleanPhrase.includes('conference') &&
          !cleanPhrase.includes('philadelphia') &&
          !cleanPhrase.includes('dreamforce')) {
        topicCounts[cleanPhrase] = (topicCounts[cleanPhrase] || 0) + 3; // Weight titles higher
      }
    });
    
    // 2. Extract 2-word phrases (bigrams) that are likely topics
    const text = `${titleText} ${descText}`;
    const words = text.match(/\b[a-z]{3,}\b/g) || [];
    
    for (let i = 0; i < words.length - 1; i++) {
      const phrase = `${words[i]} ${words[i + 1]}`;
      if (!stopWords.has(words[i]) && !stopWords.has(words[i + 1]) &&
          words[i].length >= 3 && words[i + 1].length >= 3 &&
          phrase.length <= 25) {
        topicCounts[phrase] = (topicCounts[phrase] || 0) + 1;
      }
    }
    
    // 3. Extract meaningful single words (less weight)
    words.forEach(word => {
      if (!stopWords.has(word) && 
          word.length >= 4 && 
          word.length <= 15 &&
          !/^\d+$/.test(word) &&
          !word.includes('conference') &&
          !word.includes('philadelphia') &&
          !word.includes('dreamforce')) {
        topicCounts[word] = (topicCounts[word] || 0) + 0.5; // Lower weight for single words
      }
    });
  });

  // Filter and sort topics
  const filteredTopics = Object.entries(topicCounts)
    .filter(([topic, count]) => {
      // Only include topics that appear at least twice or are multi-word
      return count >= 2 || topic.includes(' ');
    })
    .sort(([,a], [,b]) => b - a)
    .slice(0, 8) // Get more candidates
    .map(([topic]) => {
      // Capitalize properly
      return topic.split(' ').map(word => 
        word.charAt(0).toUpperCase() + word.slice(1)
      ).join(' ');
    });

  // Return top 6 topics, prioritizing multi-word phrases
  const multiWordTopics = filteredTopics.filter(topic => topic.includes(' '));
  const singleWordTopics = filteredTopics.filter(topic => !topic.includes(' '));
  
  // Mix multi-word and single-word topics for better diversity
  const finalTopics = [];
  const maxTopics = 6;
  
  // Add multi-word topics first (up to 4)
  for (let i = 0; i < Math.min(4, multiWordTopics.length); i++) {
    finalTopics.push(multiWordTopics[i]);
  }
  
  // Add single-word topics to fill remaining slots
  for (let i = 0; i < singleWordTopics.length && finalTopics.length < maxTopics; i++) {
    finalTopics.push(singleWordTopics[i]);
  }
  
  // Only return if we have at least 3 good topics
  return finalTopics.length >= 3 ? finalTopics : [];
}

// Trending topics endpoint
app.get("/api/trending-topics", async (req, res) => {
  try {
    // Prefer admin override if present
    const overridePath = path.join(__dirname, "./server_data/trending_override.json");
    let usingOverride = false;
    let overrideData = null;
    try {
      if (fs.existsSync(overridePath)) {
        const raw = fs.readFileSync(overridePath, 'utf8');
        const data = JSON.parse(raw);
        if (data && Array.isArray(data.topics) && data.topics.length > 0) {
          usingOverride = true;
          overrideData = data;
        }
      }
    } catch {}

    if (usingOverride) {
      return res.json({
        trendingTopics: overrideData.topics,
        lastUpdated: overrideData.lastUpdated || null,
        source: "override",
        setBy: overrideData.setBy || null
      });
    }

    // Fallback to cached trending topics
    res.json({
      trendingTopics: trendingTopicsCache,
      lastUpdated: lastTrendingUpdate ? lastTrendingUpdate.toISOString() : null,
      source: "auto"
    });
  } catch (error) {
    console.error('Get trending topics error:', error);
    res.status(500).json({ 
      error: 'Failed to get trending topics',
      details: error.message 
    });
  }
});

// Manual trending topics update endpoint (for testing)
app.post("/api/trending-topics/update", async (req, res) => {
  try {
    console.log('[TRENDING] Manual update triggered');
    await updateTrendingTopics();
    res.json({ 
      message: 'Trending topics updated successfully',
      trendingTopics: trendingTopicsCache,
      lastUpdated: lastTrendingUpdate ? lastTrendingUpdate.toISOString() : null
    });
  } catch (error) {
    console.error('Manual trending topics update error:', error);
    res.status(500).json({ 
      error: 'Failed to update trending topics',
      details: error.message 
    });
  }
});

// Get source articles for a specific trending topic
app.get("/api/trending-topics/:topic/sources", async (req, res) => {
  try {
    const { topic } = req.params;
    
    if (!trendingTopicsWithSources || !trendingTopicsWithSources[topic]) {
      return res.status(404).json({ 
        error: 'Topic not found or no source articles available',
        topic: topic
      });
    }
    
    const sourceArticles = trendingTopicsWithSources[topic];
    
    // Format articles for frontend
    const formattedArticles = sourceArticles.map(article => ({
      title: article.title || "",
      description: article.description || "",
      url: article.url || "",
      publishedAt: article.published_at || "",
      source: article.source || "Unknown",
      image: article.image || ""
    }));
    
    res.json({ 
      topic: topic,
      articles: formattedArticles,
      count: formattedArticles.length
    });
  } catch (error) {
    console.error('Get trending topic sources error:', error);
    res.status(500).json({ error: 'Failed to get source articles' });
  }
});

// Timezone endpoint
app.post("/api/auth/timezone", authenticateToken, async (req, res) => {
  try {
    const { timezone } = req.body;
    const user = req.user;
    
    if (!timezone) {
      return res.status(400).json({ error: 'Timezone is required' });
    }
    
    // Validate timezone format (basic IANA timezone check)
    try {
      Intl.DateTimeFormat(undefined, { timeZone: timezone });
    } catch (error) {
      return res.status(400).json({ error: 'Invalid timezone format' });
    }
    
    // Update user's timezone preference
    // User model is already imported at top of file
    const userDoc = await User.findById(user.id);
    
    if (!userDoc) {
      return res.status(404).json({ error: 'User not found' });
    }
    
    // Store timezone in user preferences
    if (!userDoc.preferences) {
      userDoc.preferences = {};
    }
    userDoc.preferences.timezone = timezone;
    userDoc.updatedAt = new Date();
    
    await userDoc.save();
    
    res.json({ 
      message: 'Timezone updated successfully',
      timezone: timezone 
    });
  } catch (error) {
    console.error('Set timezone error:', error);
    res.status(500).json({ error: 'Failed to set timezone' });
  }
});

// Scheduled summaries routes
const scheduledSummariesRoutes = require("./routes/scheduledSummaries");
app.use("/api/scheduled-summaries", scheduledSummariesRoutes);

// Serve admin website
// Admin directory is located in backend/admin (relative to this file)
const adminPath = path.join(__dirname, "admin");

// Explicitly handle /admin routes first
app.get("/admin", (req, res) => {
  const indexPath = path.join(adminPath, "index.html");
  res.sendFile(indexPath);
});

app.get("/admin/", (req, res) => {
  const indexPath = path.join(adminPath, "index.html");
  res.sendFile(indexPath);
});

// Then serve static files from admin directory
app.use("/admin", express.static(adminPath, {
  index: 'index.html'
}));

// Serve AASA file for password autofill
app.get("/.well-known/apple-app-site-association", (req, res) => {
  res.setHeader('Content-Type', 'application/json');
  res.sendFile(path.join(__dirname, "../public/.well-known/apple-app-site-association"));
});

// Serve other static files
app.use(express.static(path.join(__dirname, "../public")));

// --- Config & helpers ---
const PORT = process.env.PORT || 3001;
const JWT_SECRET = process.env.JWT_SECRET;
if (!JWT_SECRET) {
  throw new Error('JWT_SECRET environment variable is required');
}
const MEDIASTACK_KEY = process.env.MEDIASTACK_KEY || "";
const OPENAI_API_KEY = process.env.OPENAI_API_KEY || "";

// --- In-memory data store fallback (replace with SQLite later) ---
let users = []; // [{ email, passwordHash, topics: [], location: "" }]

// --- Load from disk so it survives restarts ---
const USERS_FILE = path.join(__dirname, "users.json");
if (fs.existsSync(USERS_FILE)) {
  try {
    users = JSON.parse(fs.readFileSync(USERS_FILE, "utf8"));
  } catch (e) {
    console.error("Failed to read users.json:", e);
    users = [];
  }
}
function saveUsers() {
  try {
    fs.writeFileSync(USERS_FILE, JSON.stringify(users, null, 2));
  } catch (e) {
    console.error("Failed to write users.json:", e);
  }
}

// --- CORS setup ---
const FRONTEND_ORIGIN = process.env.FRONTEND_ORIGIN; // e.g. "https://your-frontend.onrender.com"
const ALLOWED_ORIGINS = new Set(
  [
    "http://localhost:3000",
    "http://localhost:5173",
    FRONTEND_ORIGIN,
    "https://fetchnews-backend.onrender.com", // Admin dashboard
  ].filter(Boolean)
);

app.use(
  cors({
    origin(origin, cb) {
      // Allow same-origin / non-browser requests with no Origin header
      if (!origin) return cb(null, true);
      
      console.log(`CORS request from origin: ${origin}`);
      console.log(`Allowed origins:`, Array.from(ALLOWED_ORIGINS));
      
      if (ALLOWED_ORIGINS.has(origin)) {
        console.log(`Origin ${origin} is allowed`);
        return cb(null, true);
      }
      
      // Allow admin dashboard requests from the same domain
      if (origin && origin.includes('fetchnews-backend.onrender.com')) {
        console.log(`Allowing admin dashboard origin: ${origin}`);
        return cb(null, true);
      }
      
      console.log(`Origin ${origin} is not allowed`);
      return cb(new Error(`Not allowed by CORS: ${origin}`), false);
    },
    credentials: true,
  })
);

// --- Static media ---
const MEDIA_DIR = path.join(__dirname, "media");
if (!fs.existsSync(MEDIA_DIR)) {
  try { fs.mkdirSync(MEDIA_DIR, { recursive: true }); } catch {}
}
app.use("/media", express.static(MEDIA_DIR, { fallthrough: true }));

// --- News helpers ---
const CORE_CATEGORIES = new Set([
  "business",
  "entertainment",
  "general",
  "health",
  "science",
  "sports",
  "technology",
  "world", // not a NewsAPI category; fallback to q=world
]);

async function fetchArticlesEverything(qParts, maxResults, selectedSources = []) {
  const q = encodeURIComponent(qParts.filter(Boolean).join(" "));
  const pageSize = Math.min(Math.max(Number(maxResults) || 5, 1), 50);
  // Extend to 7 days for more variety (24 hours was too restrictive)
  const from = new Date(Date.now() - 7 * 24 * 60 * 60 * 1000).toISOString().slice(0, 10);
  
  // Try multiple search strategies for better coverage
  const searchStrategies = [
    // Strategy 1: Exact phrase search
    `http://api.mediastack.com/v1/news?access_key=${MEDIASTACK_KEY}&keywords="${q}"&languages=en&sort=published_desc&limit=${pageSize}&date=${from}`,
    // Strategy 2: Individual keywords
    `http://api.mediastack.com/v1/news?access_key=${MEDIASTACK_KEY}&keywords=${q}&languages=en&sort=published_desc&limit=${pageSize}&date=${from}`,
    // Strategy 3: Broader search without date restriction
    `http://api.mediastack.com/v1/news?access_key=${MEDIASTACK_KEY}&keywords=${q}&languages=en&sort=published_desc&limit=${pageSize}`,
    // Strategy 4: Search without keywords (general news)
    `http://api.mediastack.com/v1/news?access_key=${MEDIASTACK_KEY}&languages=en&sort=published_desc&limit=${pageSize}`
  ];
  
  let articles = [];
  let lastError = null;
  
  for (const url of searchStrategies) {
    try {
      console.log(`[SEARCH] Trying strategy: ${url}`);
      const resp = await fetch(url);
      
      if (resp.ok) {
        const data = await resp.json();
        if (data.data && data.data.length > 0) {
          articles = data.data;
          console.log(`[SEARCH] Found ${articles.length} articles with current strategy`);
          break;
        }
      } else {
        lastError = `Mediastack error: ${resp.status}`;
      }
    } catch (error) {
      lastError = error.message;
      console.log(`[SEARCH] Strategy failed: ${error.message}`);
    }
  }
  
  if (articles.length === 0) {
    throw new Error(lastError || 'No articles found with any search strategy');
  }
  
  // Map Mediastack response to match expected format
  const mappedArticles = articles.map(article => ({
    title: article.title,
    description: article.description,
    url: article.url,
    publishedAt: article.published_at,
    source: { id: article.source, name: article.source }
  }));
  
  // Removed source printing log
  return mappedArticles;
}

// Function to ensure variety by getting articles from multiple sources with progressive time expansion
async function fetchArticlesWithVariety(selectedSources, maxResults = 10) {
  if (!selectedSources || selectedSources.length === 0) {
    return [];
  }
  
  console.log(`Ensuring variety from ${selectedSources.length} sources with progressive time expansion`);
  const targetVariety = Math.min(5, selectedSources.length); // Aim for 5 different sources
  
  // Progressive time windows: 1h, 2h, 4h, 8h, 16h, 24h
  const timeWindows = [1, 2, 4, 8, 16, 24]; // hours
  
  for (const hours of timeWindows) {
    console.log(`Trying ${hours} hour(s) time window...`);
    const articles = [];
    const usedSources = new Set();
    const from = new Date(Date.now() - hours * 60 * 60 * 1000).toISOString().slice(0, 10);
    
    // Try to get at least one article from each source within this time window
    for (const source of selectedSources) {
      if (usedSources.size >= targetVariety) break;
      
      try {
        // Use everything endpoint with time filter for more control
        const url = `http://api.mediastack.com/v1/news?access_key=${MEDIASTACK_KEY}&sources=${source}&date=${from}&sort=published_desc&limit=1&languages=en`;
        const resp = await fetch(url);
        
        if (resp.ok) {
          const data = await resp.json();
          if (data.data && data.data.length > 0) {
            // Map Mediastack response to expected format
            const article = {
              title: data.data[0].title,
              description: data.data[0].description,
              url: data.data[0].url,
              publishedAt: data.data[0].published_at,
              source: { id: data.data[0].source, name: data.data[0].source }
            };
            articles.push(article);
            usedSources.add(source);
            console.log(`Got article from ${source} (${hours}h window)`);
          }
        }
      } catch (error) {
        console.log(`Failed to get article from ${source} (${hours}h window): ${error.message}`);
      }
    }
    
    // If we got enough variety, return the articles
    if (usedSources.size >= targetVariety) {
      console.log(`Variety achieved: ${usedSources.size} different sources in ${hours} hour(s)`);
      return articles;
    }
    
    // If we got some articles but not enough variety, continue to next time window
    if (articles.length > 0) {
      console.log(`Got ${usedSources.size} sources in ${hours}h, expanding to next time window...`);
    }
  }
  
  // If we still don't have enough variety after all time windows, return what we have
  console.log(`Final attempt: trying top-headlines without time filter for maximum coverage`);
  const articles = [];
  const usedSources = new Set();
  
  for (const source of selectedSources) {
    if (usedSources.size >= targetVariety) break;
    
    try {
      const url = `http://api.mediastack.com/v1/news?access_key=${MEDIASTACK_KEY}&sources=${source}&limit=1&languages=en`;
      const resp = await fetch(url);
      
      if (resp.ok) {
        const data = await resp.json();
        if (data.data && data.data.length > 0) {
          // Map Mediastack response to expected format
          const article = {
            title: data.data[0].title,
            description: data.data[0].description,
            url: data.data[0].url,
            publishedAt: data.data[0].published_at,
            source: { id: data.data[0].source, name: data.data[0].source }
          };
          articles.push(article);
          usedSources.add(source);
          console.log(`Got article from ${source} (no time filter)`);
        }
      }
    } catch (error) {
      console.log(`Failed to get article from ${source} (no time filter): ${error.message}`);
    }
  }
  
  console.log(`Final variety achieved: ${usedSources.size} different sources`);
  return articles;
}

async function fetchTopHeadlinesByCategory(category, countryCode, maxResults, extraQuery, selectedSources = []) {
  const pageSize = Math.min(Math.max(Number(maxResults) || 5, 1), 50);
  const params = new URLSearchParams();
  
  // Mediastack parameter mapping
  if (selectedSources && selectedSources.length > 0) {
    console.log(`Filtering by sources: ${selectedSources.join(",")}`);
    params.set("sources", selectedSources.join(","));
  } else {
    console.log(`No source filtering applied (using all sources)`);
    if (category) params.set("categories", category);
    if (countryCode) params.set("countries", String(countryCode).toLowerCase());
  }
  
  if (extraQuery) params.set("keywords", extraQuery);
  params.set("limit", String(pageSize));
  params.set("languages", "en");
  const url = `http://api.mediastack.com/v1/news?access_key=${MEDIASTACK_KEY}&${params.toString()}`;
  console.log(`[DEBUG] Final Mediastack URL: ${url}`);
  const resp = await fetch(url);
  if (!resp.ok) {
    const text = await resp.text().catch(() => "");
    console.log(`[DEBUG] Mediastack error response: ${resp.status} ${text}`);
    throw new Error(`Mediastack error: ${resp.status} ${text}`);
  }
  const data = await resp.json();
  console.log(`[DEBUG] Mediastack category response:`, JSON.stringify(data, null, 2));
  console.log(`Mediastack returned ${data.data?.length || 0} articles`);
  
  // Map Mediastack response to match expected format
  const articles = (data.data || []).map(article => ({
    title: article.title,
    description: article.description,
    url: article.url,
    publishedAt: article.published_at,
    source: { id: article.source, name: article.source }
  }));
  
  // Removed source printing log
  return articles;
}

async function fetchArticlesForTopic(topic, geo, maxResults, selectedSources = []) {
  // Check if this is a trending topic and combine source articles with fresh content
  if (trendingTopicsWithSources && trendingTopicsWithSources[topic]) {
    console.log(`[TRENDING] Combining source articles with fresh content for trending topic: ${topic}`);
    const sourceArticles = trendingTopicsWithSources[topic];
    
    // Convert source articles to the expected format
    const sourceArticlesFormatted = sourceArticles.map(article => ({
      title: article.title || "",
      description: article.description || "",
      url: article.url || "",
      publishedAt: article.published_at || "",
      source: { id: article.source, name: article.source },
      urlToImage: article.image || "",
      isSourceArticle: true // Mark as source article
    }));
    
    // Calculate how many additional articles to fetch
    const sourceCount = sourceArticlesFormatted.length;
    const additionalNeeded = Math.max(0, maxResults - sourceCount);
    
    let additionalArticles = [];
    if (additionalNeeded > 0) {
      console.log(`[TRENDING] Fetching ${additionalNeeded} additional articles for ${topic}`);
      
      // Fetch additional articles using the normal process
      const queryParts = [topic];
      const countryCode = geo?.country || geo?.countryCode || "";
      const region = geo?.region || geo?.state || "";
      const city = geo?.city || "";
      if (region) queryParts.push(region);
      if (city) queryParts.push(city);
      
      try {
        // Use the existing logic to fetch additional articles
        const additionalResult = await fetchArticlesEverything(queryParts, additionalNeeded, selectedSources);
        additionalArticles = additionalResult.map(article => ({
          title: article.title || "",
          description: article.description || "",
          url: article.url || "",
          publishedAt: article.publishedAt || "",
          source: article.source || { id: "unknown", name: "Unknown" },
          urlToImage: article.urlToImage || "",
          isSourceArticle: false // Mark as additional article
        }));
      } catch (error) {
        console.log(`[TRENDING] Failed to fetch additional articles for ${topic}:`, error.message);
      }
    }
    
    // Combine source articles with additional articles
    const allArticles = [...sourceArticlesFormatted, ...additionalArticles];
    
    return { 
      articles: allArticles, 
      note: `Trending topic: ${sourceCount} source articles + ${additionalArticles.length} additional articles` 
    };
  }
  
  const queryParts = [topic];
  const countryCode = geo?.country || geo?.countryCode || "";
  const region = geo?.region || geo?.state || "";
  const city = geo?.city || "";
  if (region) queryParts.push(region);
  if (city) queryParts.push(city);
  const pageSize = Math.min(Math.max(Number(maxResults) || 5, 1), 50);

  if (!MEDIASTACK_KEY) {
    return { articles: [], note: "Missing MEDIASTACK_KEY" };
  }

  // Check cache first
  const cacheKey = cache.getNewsKey(topic, geo, pageSize);
  const cached = await cache.get(cacheKey);
  if (cached) {
    console.log(`Cache hit for ${topic}`);
    return cached;
  }

  let articles = [];
  const normalizedTopic = String(topic || "").toLowerCase();
  const useCategory = CORE_CATEGORIES.has(normalizedTopic) && normalizedTopic !== "world";
  const isLocal = normalizedTopic === "local";
  const isGeneral = normalizedTopic === "general";

  if (isGeneral) {
  // For general news, use a simple approach without date filtering
  try {
    const url = `http://api.mediastack.com/v1/news?access_key=${MEDIASTACK_KEY}&languages=en&limit=${pageSize}`;
    const resp = await fetch(url);
    
    if (!resp.ok) {
      throw new Error(`Mediastack error: ${resp.status}`);
    }
    
    const data = await resp.json();
    
    // Map Mediastack response to expected format
    articles = (data.data || []).map(article => ({
      title: article.title,
      description: article.description,
      url: article.url,
      publishedAt: article.published_at,
      source: { id: article.source, name: article.source }
    }));
    } catch (error) {
      console.error(`Error fetching general news:`, error);
      // Fallback to category-based approach
      try {
        articles = await fetchTopHeadlinesByCategory("general", countryCode, pageSize, undefined, selectedSources);
        console.log(`General topic: fallback fetched ${articles.length} articles using category`);
      } catch (fallbackError) {
        console.error(`Fallback also failed:`, fallbackError);
        articles = [];
      }
    }
  } else if (isLocal) {
    // Parallel API calls for better performance
    const promises = [];
    
    if (city) {
      promises.push(
        fetchTopHeadlinesByCategory("general", countryCode, Math.ceil(pageSize/3), `"${city}"`, selectedSources),
        fetchArticlesEverything([`title:${city}`], Math.ceil(pageSize/3)),
        fetchArticlesEverything([city], Math.ceil(pageSize/3))
      );
    }
    
    if (region) {
      promises.push(
        fetchTopHeadlinesByCategory("general", countryCode, Math.ceil(pageSize/3), `"${region}"`, selectedSources),
        fetchArticlesEverything([`title:${region}`], Math.ceil(pageSize/3)),
        fetchArticlesEverything([region], Math.ceil(pageSize/3))
      );
    }
    
    if (countryCode) {
      promises.push(
        fetchTopHeadlinesByCategory("general", countryCode, Math.ceil(pageSize/2), undefined, selectedSources)
      );
    }
    
    // Fallback to general news
    promises.push(
      fetchTopHeadlinesByCategory("general", "", Math.ceil(pageSize/2), undefined, selectedSources)
    );
    
    try {
      const results = await Promise.allSettled(promises);
      articles = results
        .filter(result => result.status === 'fulfilled')
        .flatMap(result => result.value)
        .slice(0, pageSize); // Limit to requested size
    } catch (error) {
      console.error('Error in parallel local news fetch:', error);
      // Fallback to single call
      articles = await fetchTopHeadlinesByCategory("general", countryCode || "", pageSize, undefined, selectedSources);
    }
  } else if (useCategory) {
    const category = normalizedTopic;
    
    // If we have selected sources, try variety approach first
    if (selectedSources && selectedSources.length > 0) {
      console.log(`${category} topic with selected sources - ensuring variety`);
      const varietyArticles = await fetchArticlesWithVariety(selectedSources, pageSize);
      if (varietyArticles.length > 0) {
        articles = varietyArticles;
        console.log(`${category} topic: fetched ${articles.length} articles with variety from ${selectedSources.length} sources`);
      }
    }
    
    // Fallback to category-based approach if variety didn't work or no sources selected
    if (articles.length === 0) {
      console.log(`${category} topic: using category-based approach`);
      // Include a light keyword from region/city if present to bias towards local context
      const bias = city || region || "";
      articles = await fetchTopHeadlinesByCategory(category, countryCode, pageSize, bias || undefined, selectedSources);
    }
    
    if ((articles?.length || 0) < Math.min(5, pageSize) && (city || region)) {
      const extra = await fetchArticlesEverything([normalizedTopic, bias], pageSize - (articles?.length || 0), selectedSources);
      articles = [...articles, ...extra];
    }
  } else {
    articles = await fetchArticlesEverything(queryParts, pageSize, selectedSources);
  }

  const normalized = articles.map((a) => ({
    title: a.title || "",
    description: a.description || "",
    url: a.url || "",
    source: (a.source && a.source.name) || "",
    publishedAt: a.publishedAt || "",
    urlToImage: a.urlToImage || "",
  }));

  const result = { articles: normalized };
  
  // Cache the result for 15 minutes
  await cache.set(cacheKey, result, 900);
  
  return result;
}

async function summarizeArticles(topic, geo, articles, wordCount, goodNewsOnly = false, user = null) {
  const baseParts = [String(topic || "").trim()];
  if (geo?.region) baseParts.push(geo.region);
  if (geo?.country || geo?.countryCode) baseParts.push(geo.country || geo.countryCode);
  const base = baseParts.filter(Boolean).join(" ");

  if (!articles || articles.length === 0) {
    return `No recent coverage found for ${base}.`;
  }

  console.log(`Summarizing ${articles.length} articles for topic: ${topic} using ChatGPT`);

  // Check if OpenAI API key is available
  if (!OPENAI_API_KEY) {
    console.warn("OpenAI API key not configured, using simple fallback");
    const upliftingPrefix = goodNewsOnly ? "uplifting " : "";
    return `Here's your ${upliftingPrefix}${topic} news. ${articles.slice(0, 3).map(a => a.title).join('. ')}.`;
  }

  try {
    const openai = new OpenAI({ apiKey: OPENAI_API_KEY });
    
    // Optimized article preparation for ChatGPT (limit to 4 articles for faster processing)
    const articleTexts = articles.slice(0, 4).map((article, index) => {
      // Optimized text cleaning - combine operations for better performance
      const title = (article.title || "")
        .replace(/[\s\-–—]+$/g, "") // Remove trailing dashes/spaces
        .replace(/\s+/g, " ") // Normalize whitespace
        .trim();
      
      // Optimized description processing
      const description = (article.description || "")
        .replace(/\s+/g, " ") // Normalize whitespace first
        .trim()
        .slice(0, 150); // Reduced from 200 to 150 for faster processing
      
      const source = article.source || "Unknown";
      return `${index + 1}. **${title}** (${source})\n${description}`;
    }).join("\n\n");

    // Get user's timezone for personalized greeting
    const userTimezone = user?.preferences?.timezone || 'America/New_York';
    const now = new Date();
    const userTime = new Date(now.toLocaleString("en-US", {timeZone: userTimezone}));
    const hour = userTime.getHours();
    
    let timeGreeting;
    if (hour < 12) {
      timeGreeting = "Good morning";
    } else if (hour < 17) {
      timeGreeting = "Good afternoon";
    } else {
      timeGreeting = "Good evening";
    }
    
    // Format topics for the intro
    const topicsText = Array.isArray(topic) ? topic.join(", ") : topic;
    const upliftingPrefix = goodNewsOnly ? "uplifting " : "";
    
    const prompt = `Create a ${upliftingPrefix}${topicsText} news summary in podcast style.

Articles:
${articleTexts}

Requirements:
- Cover key stories in conversational tone
- Connect related stories naturally
- Focus on most significant developments
- Target ${wordCount} words exactly
- For short summaries (≤200 words), be very concise and stick to the word limit
- End at a complete sentence, but prioritize staying within the word count`;

    console.log(`Sending ${articles.length} articles to ChatGPT for summarization`);

    const completion = await openai.chat.completions.create({
      model: "gpt-4o-mini",
      messages: [
        {
          role: "system",
          content: "You are a professional news podcaster. Create engaging, conversational summaries with a warm, informative tone."
        },
        {
          role: "user",
          content: prompt
        }
      ],
      max_tokens: Math.min(wordCount * 2, 2000), // Increased to allow for proper word count targets
      temperature: 0.6, // Reduced for more consistent, faster responses
    });

    let summary = completion.choices[0]?.message?.content?.trim();
    
    if (!summary) {
      throw new Error("No summary generated by ChatGPT");
    }
    
    // Log actual word count vs target
    const actualWordCount = summary.split(/\s+/).length;
    console.log(`Summary generated: ${actualWordCount} words (target: ${wordCount})`);

    // Ensure summary ends at a complete sentence
    summary = ensureCompleteSentence(summary);

    console.log(`ChatGPT generated summary: ${summary.length} characters`);
    return summary;

  } catch (error) {
    console.error("ChatGPT summarization failed:", error);
    console.log("Falling back to simple summary");
    
    // Get user's timezone for personalized greeting (fallback)
    const userTimezone = user?.preferences?.timezone || 'America/New_York';
    const now = new Date();
    const userTime = new Date(now.toLocaleString("en-US", {timeZone: userTimezone}));
    const hour = userTime.getHours();
    
    let timeGreeting;
    if (hour < 12) {
      timeGreeting = "Good morning";
    } else if (hour < 17) {
      timeGreeting = "Good afternoon";
    } else {
      timeGreeting = "Good evening";
    }
    
    // Simple fallback: just use article titles
    const titles = articles.slice(0, 3).map(a => a.title || "").filter(Boolean);
    const topicsText = Array.isArray(topic) ? topic.join(", ") : topic;
    const upliftingPrefix = goodNewsOnly ? "uplifting " : "";
    return `Here's your ${upliftingPrefix}${topicsText} news. ${titles.join('. ')}.`;
  }
}


// Helper function to add intro and outro to final summary
function addIntroAndOutro(summary, topics, goodNewsOnly = false, user = null) {
  if (!summary || summary.trim().length === 0) {
    return summary;
  }
  
  // Get user's timezone for personalized greeting
  const userTimezone = user?.preferences?.timezone || 'America/New_York';
  const now = new Date();
  const userTime = new Date(now.toLocaleString("en-US", {timeZone: userTimezone}));
  const hour = userTime.getHours();
  
  let timeGreeting;
  if (hour < 12) {
    timeGreeting = "Good morning";
  } else if (hour < 17) {
    timeGreeting = "Good afternoon";
  } else {
    timeGreeting = "Good evening";
  }
  
  // Format topics for the intro
  const topicsText = Array.isArray(topics) ? topics.join(", ") : topics;
  const upliftingPrefix = goodNewsOnly ? "uplifting " : "";
  
  // Add intro and outro
  const intro = `${timeGreeting}, here's your ${upliftingPrefix}${topicsText} news update. `;
  const outro = " That's it for your news summary, brought to you by Fetch News.";
  
  return intro + summary.trim() + outro;
}

// Uplifting news filter: identify positive, inspiring articles
function isUpliftingNews(article) {
  const title = (article.title || "").toLowerCase();
  const description = (article.description || "").toLowerCase();
  const text = `${title} ${description}`;
  
  // Uplifting keywords - more focused on inspiring, positive content
  const upliftingKeywords = [
    "breakthrough", "achievement", "success", "victory", "triumph", "milestone",
    "innovation", "discovery", "progress", "advancement", "improvement", "growth",
    "celebration", "record", "award", "recognition", "honor", "accomplishment",
    "recovery", "healing", "cure", "treatment", "solution", "rescue", "save",
    "donation", "charity", "volunteer", "help", "support", "community", "kindness",
    "environmental", "sustainability", "green", "renewable", "clean energy", "conservation",
    "education", "learning", "scholarship", "graduation", "inspiration", "motivation",
    "art", "culture", "festival", "celebration", "music", "creativity", "beauty",
    "sports", "championship", "medal", "gold", "silver", "bronze", "teamwork",
    "technology", "invention", "startup", "funding", "investment", "entrepreneur",
    "hope", "optimism", "resilience", "courage", "determination", "perseverance"
  ];
  
  // Negative keywords to avoid
  const negativeKeywords = [
    "death", "died", "killed", "murder", "crime", "violence", "attack",
    "war", "conflict", "battle", "fighting", "bomb", "explosion",
    "disaster", "accident", "crash", "fire", "flood", "earthquake",
    "crisis", "emergency", "danger", "threat", "risk", "problem",
    "scandal", "corruption", "fraud", "theft", "robbery", "arrest",
    "disease", "pandemic", "outbreak", "infection", "virus", "illness",
    "recession", "unemployment", "layoff", "bankruptcy", "debt", "loss"
  ];
  
  // Check for negative keywords first
  const hasNegative = negativeKeywords.some(keyword => text.includes(keyword));
  if (hasNegative) return false;
  
  // Check for uplifting keywords
  const hasUplifting = upliftingKeywords.some(keyword => text.includes(keyword));
  return hasUplifting;
}

// Relevance filter: keep articles that explicitly mention the topic or local geo
function filterRelevantArticles(topic, geo, articles, minCount = 6) {
  const original = Array.isArray(articles) ? articles : [];
  const out = [];
  const topicLower = String(topic || "").toLowerCase();
  const isLocal = topicLower === "local";
  const geoTokens = new Set(
    [geo?.city, geo?.region, geo?.country, geo?.countryCode]
      .map((s) => String(s || "").toLowerCase())
      .filter((s) => s.length >= 2)
  );
  const topicTokens = new Set(
    topicLower
      .split(/[^a-z0-9]+/i)
      .map((s) => s.trim().toLowerCase())
      .filter((s) => s && s.length >= 3)
  );

  function textHasAny(text, tokens) {
    const t = String(text || "").toLowerCase();
    for (const tok of tokens) {
      if (tok && t.includes(tok)) return true;
    }
    return false;
  }

  // First pass: strict matches
  for (const a of original) {
    const t = a.title || "";
    const d = a.description || "";
    if (isLocal) {
      // For local news, be more lenient - include articles that mention location OR are recent general news
      if (geoTokens.size > 0 && (textHasAny(t, geoTokens) || textHasAny(d, geoTokens))) {
        out.push(a);
      } else if (geoTokens.size === 0) {
        // If no location data, include recent articles as fallback
        out.push(a);
      }
    } else {
      if (CORE_CATEGORIES.has(topicLower)) {
        out.push(a);
      } else if (topicTokens.size > 0 && (textHasAny(t, topicTokens) || textHasAny(d, topicTokens))) {
        out.push(a);
      }
    }
  }

  // If we have enough, return
  if (out.length >= minCount) return out.slice(0, minCount);

  // Second pass: score and backfill best near matches until minCount
  function score(a) {
    const t = (a.title || "").toLowerCase();
    const d = (a.description || "").toLowerCase();
    let s = 0;
    // Geo boosts
    for (const g of geoTokens) {
      if (!g) continue;
      if (t.includes(g)) s += 2; else if (d.includes(g)) s += 1;
    }
    // Topic boosts (for non-core topics)
    if (!CORE_CATEGORIES.has(topicLower)) {
      for (const k of topicTokens) {
        if (!k) continue;
        if (t.includes(k)) s += 2; else if (d.includes(k)) s += 1;
      }
    }
    // Freshness boost via publishedAt presence
    if (a.publishedAt) s += 0.5;
    return s;
  }

  const selected = new Set(out);
  const candidates = original
    .filter((a) => !selected.has(a))
    .map((a) => ({ a, s: score(a) }))
    .sort((x, y) => y.s - x.s);

  for (const { a } of candidates) {
    out.push(a);
    if (out.length >= minCount) break;
  }

  // For local news, if we still don't have enough, be more permissive
  if (isLocal && out.length < minCount) {
    const remaining = original.filter((a) => !selected.has(a));
    for (const a of remaining) {
      out.push(a);
      if (out.length >= minCount) break;
    }
  }

  // Fallback to originals if still empty
  return out.length > 0 ? out : original.slice(0, minCount);
}

// --- JWT helper ---
function createToken(user) {
  return jwt.sign({ email: user.email }, JWT_SECRET, { expiresIn: "7d" });
}
function authMiddleware(req, res, next) {
  const token = req.cookies.token;
  if (!token) return res.status(401).json({ error: "Unauthorized" });
  try {
    const decoded = jwt.verify(token, JWT_SECRET);
    req.user = users.find((u) => u.email === decoded.email);
    if (!req.user) return res.status(401).json({ error: "Unauthorized" });
    next();
  } catch {
    res.status(401).json({ error: "Unauthorized" });
  }
}

// --- Routes ---

// Health check
app.get("/api/health", (req, res) => {
  res.json({
    status: "ok",
    jwtConfigured: !!process.env.JWT_SECRET, // true means you're using a real secret
    newsConfigured: !!process.env.MEDIASTACK_KEY,
    ttsConfigured: !!process.env.OPENAI_API_KEY,
  });
});

// Simple test endpoint
app.get("/api/test", (req, res) => {
  res.json({ message: "Test endpoint working", timestamp: new Date().toISOString() });
});

// Test Mediastack API endpoint
app.get("/api/test-mediastack", async (req, res) => {
  try {
    const url = `http://api.mediastack.com/v1/news?access_key=${MEDIASTACK_KEY}&languages=en&limit=5`;
    console.log(`[TEST] Testing Mediastack URL: ${url}`);
    const resp = await fetch(url);
    
    if (!resp.ok) {
      const text = await resp.text().catch(() => "");
      return res.status(500).json({ 
        error: `Mediastack API error: ${resp.status}`, 
        details: text,
        url: url
      });
    }
    
    const data = await resp.json();
    console.log(`[TEST] Mediastack test response:`, JSON.stringify(data, null, 2));
    
    res.json({
      success: true,
      articlesCount: data.data?.length || 0,
      response: data
    });
  } catch (error) {
    console.error('[TEST] Mediastack test error:', error);
    res.status(500).json({ 
      error: 'Mediastack test failed', 
      details: error.message 
    });
  }
});

// Signup
app.post("/api/auth/signup", (req, res) => {
  const { email, password } = req.body || {};
  if (!email || !password)
    return res.status(400).json({ error: "Email and password required" });

  if (users.find((u) => u.email === email)) {
    return res.status(400).json({ error: "Email already in use" });
  }

  const passwordHash = bcrypt.hashSync(password, 10);
  const newUser = { email, passwordHash, topics: [], location: "" };
  users.push(newUser);
  saveUsers();

  const token = createToken(newUser);
  res.cookie("token", token, {
    httpOnly: true,
    secure: process.env.NODE_ENV === "production",
    sameSite: process.env.NODE_ENV === "production" ? "none" : "lax",
  });
  res.json({
    message: "Signup successful",
    user: { email, topics: [], location: "" },
  });
});

// Login
app.post("/api/auth/login", (req, res) => {
  const { email, password } = req.body || {};
  const user = users.find((u) => u.email === email);
  if (!user) return res.status(400).json({ error: "Invalid credentials" });
  if (!bcrypt.compareSync(password, user.passwordHash)) {
    return res.status(400).json({ error: "Invalid credentials" });
  }
  const token = createToken(user);
  res.cookie("token", token, {
    httpOnly: true,
    secure: process.env.NODE_ENV === "production",
    sameSite: process.env.NODE_ENV === "production" ? "none" : "lax",
  });
  res.json({
    message: "Login successful",
    user: { email, topics: user.topics, location: user.location },
  });
});

// Logout
app.post("/api/auth/logout", (req, res) => {
  res.clearCookie("token", {
    httpOnly: true,
    secure: process.env.NODE_ENV === "production",
    sameSite: process.env.NODE_ENV === "production" ? "none" : "lax",
  });
  res.json({ message: "Logged out" });
});

// Get current user
app.get("/api/user", authMiddleware, (req, res) => {
  res.json({
    email: req.user.email,
    topics: req.user.topics,
    location: req.user.location,
  });
});

// Add custom topic
app.post("/api/topics", authMiddleware, (req, res) => {
  const { topic } = req.body || {};
  if (!topic) return res.status(400).json({ error: "Topic required" });
  if (!req.user.topics.includes(topic)) {
    req.user.topics.push(topic);
    saveUsers();
  }
  res.json({ topics: req.user.topics });
});

// Remove custom topic
app.delete("/api/topics", authMiddleware, (req, res) => {
  const { topic } = req.body || {};
  req.user.topics = req.user.topics.filter((t) => t !== topic);
  saveUsers();
  res.json({ topics: req.user.topics });
});

// Update location
app.post("/api/location", authMiddleware, (req, res) => {
  const { location } = req.body || {};
  req.user.location = location || "";
  saveUsers();
  res.json({ location: req.user.location });
});

// --- Summarization routes (NewsAPI-backed) ---

// Single summarize: expects { topics: string[], wordCount?: number, location?: string, goodNewsOnly?: boolean }
app.post("/api/summarize", optionalAuth, async (req, res) => {
  // Set a longer timeout for this endpoint
  req.setTimeout(45000); // 45 seconds
  res.setTimeout(45000);
  
  try {
    // Check user usage limits (if authenticated)
    if (req.user) {
      let usageCheck;
      if (mongoose.connection.readyState === 1) {
        usageCheck = await req.user.canFetchNews();
        // Reload user to ensure we have the latest dailyUsageCount after potential reset
        req.user = await User.findById(req.user._id);
      } else {
        usageCheck = fallbackAuth.canFetchNews(req.user);
        // Save the user if it was reset
        await fallbackAuth.saveUser(req.user);
      }
      
      if (!usageCheck.allowed) {
        const limit = usageCheck.limit || (req.user?.isPremium ? 20 : 3);
        const isPremium = req.user?.isPremium || false;
        const message = isPremium
<<<<<<< HEAD
          ? `You've reached your daily limit of ${limit} Fetches.`
          : `You've reached your daily limit of ${limit} Fetches. Upgrade to Premium for ${20} Fetches per day.`;
=======
          ? `You've used all ${limit} of your daily Fetches. Your limit will reset tomorrow.`
          : `You've used all ${limit} of your daily Fetches. Your limit will reset tomorrow, or upgrade to Premium for unlimited access.`;
        
>>>>>>> cd602c1a
        return res.status(429).json({
          error: "Daily limit reached",
          message: message,
          dailyCount: usageCheck.dailyCount,
          limit: limit
        });
      }
    }
    
    const { topics = [], wordCount = 200, location = "", geo = null, goodNewsOnly = false } = req.body || {};
    if (!Array.isArray(topics)) {
      return res.status(400).json({ error: "topics must be an array" });
    }

    // Get user's selected news sources (if authenticated and premium)
    let selectedSources = [];
    if (req.user && req.user.isPremium) {
      const user = await User.findById(req.user.id);
      if (user) {
        const preferences = user.getPreferences();
        selectedSources = preferences.selectedNewsSources || [];
        
        console.log(`Premium user ${req.user.id} has ${selectedSources.length} sources selected:`, selectedSources);
        
        // If user has made selections but has less than 5 sources, return error
        if (selectedSources.length > 0 && selectedSources.length < 5) {
          return res.status(400).json({
            error: "Insufficient news sources",
            message: `Please select at least 5 news sources. You currently have ${selectedSources.length} selected.`,
            selectedCount: selectedSources.length,
            requiredCount: 5
          });
        }
      }
    } else {
      console.log(`Non-premium user, using all sources`);
    }
    
    // If no sources selected (or not premium), use all available sources (empty array means no filtering)

    const items = [];
    const combinedPieces = [];
    const globalCandidates = [];

    // Helper to format topics like "A and B" or "A, B, and C"
    function formatTopicList(list, geoData) {
      const names = (list || []).map((t) => {
        if (String(t).toLowerCase() === "local") {
          const r = geoData?.region || geoData?.city || geoData?.country || location || "local";
          return r;
        }
        return String(t);
      });
      if (names.length <= 1) return names[0] || "";
      if (names.length === 2) return `${names[0]} and ${names[1]}`;
      return `${names.slice(0, -1).join(", ")}, and ${names[names.length - 1]}`;
    }

    // Helper function to process a single topic (extracted for parallelization)
    async function processTopic(topic) {
      try {
        const perTopic = wordCount >= 1500 ? 20 : wordCount >= 800 ? 12 : 6;
        
        // Handle different location formats
        let geoData = null;
        if (geo && typeof geo === 'object') {
          // Format: { city: "Los Angeles", region: "California", country: "US" }
          geoData = {
            city: geo.city || "",
            region: geo.region || "",
            country: geo.country || geo.countryCode || "",
            countryCode: geo.countryCode || geo.country || ""
          };
        } else if (location && typeof location === 'string') {
          // Format: "New York" or "Los Angeles, California"
          const locationStr = String(location).trim();
          if (locationStr) {
            // Try to parse location string (e.g., "New York" or "Los Angeles, California")
            const parts = locationStr.split(',').map(p => p.trim());
            
            // Common US states mapping for better parsing
            const stateMap = {
              'california': 'California', 'ca': 'California',
              'new york': 'New York', 'ny': 'New York',
              'texas': 'Texas', 'tx': 'Texas',
              'florida': 'Florida', 'fl': 'Florida',
              'illinois': 'Illinois', 'il': 'Illinois',
              'pennsylvania': 'Pennsylvania', 'pa': 'Pennsylvania',
              'ohio': 'Ohio', 'oh': 'Ohio',
              'georgia': 'Georgia', 'ga': 'Georgia',
              'north carolina': 'North Carolina', 'nc': 'North Carolina',
              'michigan': 'Michigan', 'mi': 'Michigan'
            };
            
            let city = parts[0] || "";
            let region = parts[1] || "";
            
            // If no comma but it looks like a state name, treat as state
            if (!region && parts.length === 1) {
              const lowerPart = parts[0].toLowerCase();
              if (stateMap[lowerPart]) {
                city = "";
                region = stateMap[lowerPart];
              }
            }
            
            geoData = {
              city: city,
              region: region,
              country: "US", // Default to US for now
              countryCode: "US"
            };
          }
        }
        
        const { articles } = await fetchArticlesForTopic(topic, geoData, perTopic, selectedSources);

        // Optimized pool of unfiltered candidates for global backfill
        const topicCandidates = [];
        for (let idx = 0; idx < articles.length; idx++) {
          const a = articles[idx];
          topicCandidates.push({
            id: `${topic}-cand-${idx}-${Date.now()}`,
            title: a.title || "",
            summary: (a.description || a.title || "")
              .replace(/\s+/g, " ") // Normalize whitespace
              .trim()
              .slice(0, 150), // Reduced for better performance
            source: a.source || "",
            url: a.url || "",
            topic,
          });
        }

        const topicLower = String(topic || "").toLowerCase();
        const isCore = CORE_CATEGORIES.has(topicLower);
        const isLocal = topicLower === "local";

        // Filter relevant articles
        let relevant = filterRelevantArticles(topic, geoData, articles, perTopic);
        
        // Apply uplifting news filter if enabled
        if (goodNewsOnly) {
          relevant = relevant.filter(isUpliftingNews);
        }

        const summary = await summarizeArticles(topic, geoData, relevant, wordCount, goodNewsOnly, req.user);

        const sourceItems = relevant.map((a, idx) => ({
          id: `${topic}-${idx}-${Date.now()}`,
          title: a.title || "",
          summary: (a.description || a.title || "")
            .replace(/\s+/g, " ") // Normalize whitespace
            .trim()
            .slice(0, 180), // Optimized truncation length
          source: a.source || "",
          url: a.url || "",
          topic,
        }));

        return {
          summary,
          sourceItems,
          candidates: topicCandidates
        };
      } catch (innerErr) {
        console.error("summarize topic failed", topic, innerErr);
        return {
          summary: null,
          sourceItems: [{
            id: `${topic}-error-${Date.now()}`,
            title: `Issue fetching ${topic}`,
            summary: `Failed to fetch news for "${topic}".`,
            source: "",
            url: "",
            topic,
          }],
          candidates: []
        };
      }
    }

    // Process all topics in parallel for better performance
    const topicResults = await Promise.all(topics.map(topic => processTopic(topic)));
    
    // Combine results from parallel processing
    for (const result of topicResults) {
      if (result.summary) {
        combinedPieces.push(result.summary);
      }
      items.push(...result.sourceItems);
      globalCandidates.push(...result.candidates);
    }

    // Ensure at least 3 sources overall by backfilling from candidates
    if (items.length < 3 && globalCandidates.length > 0) {
      const have = new Set(items.map((i) => i.url || i.id));
      for (const c of globalCandidates) {
        const key = c.url || c.id;
        if (have.has(key)) continue;
        items.push(c);
        have.add(key);
        if (items.length >= 3) break;
      }
    }

    // Get the first geoData for formatting (they should all be the same)
    const firstGeoData = topics.includes('local') ? (() => {
      if (geo && typeof geo === 'object') {
        return {
          city: geo.city || "",
          region: geo.region || "",
          country: geo.country || geo.countryCode || "",
          countryCode: geo.countryCode || geo.country || ""
        };
      } else if (location && typeof location === 'string') {
        const locationStr = String(location).trim();
        if (locationStr) {
          const parts = locationStr.split(',').map(p => p.trim());
          
          // Common US states mapping for better parsing
          const stateMap = {
            'california': 'California', 'ca': 'California',
            'new york': 'New York', 'ny': 'New York',
            'texas': 'Texas', 'tx': 'Texas',
            'florida': 'Florida', 'fl': 'Florida',
            'illinois': 'Illinois', 'il': 'Illinois',
            'pennsylvania': 'Pennsylvania', 'pa': 'Pennsylvania',
            'ohio': 'Ohio', 'oh': 'Ohio',
            'georgia': 'Georgia', 'ga': 'Georgia',
            'north carolina': 'North Carolina', 'nc': 'North Carolina',
            'michigan': 'Michigan', 'mi': 'Michigan'
          };
          
          let city = parts[0] || "";
          let region = parts[1] || "";
          
          // If no comma but it looks like a state name, treat as state
          if (!region && parts.length === 1) {
            const lowerPart = parts[0].toLowerCase();
            if (stateMap[lowerPart]) {
              city = "";
              region = stateMap[lowerPart];
            }
          }
          
          return {
            city: city,
            region: region,
            country: "US",
            countryCode: "US"
          };
        }
      }
      return null;
    })() : null;
    
    // Combine all topic summaries
    let combinedText = combinedPieces.join(" ").trim();
    
    // Add intro and outro to the final summary (once per summary, not per topic)
    combinedText = addIntroAndOutro(combinedText, topics, goodNewsOnly, req.user);

    // Increment user usage for successful request (if authenticated)
    if (req.user) {
      try {
        if (mongoose.connection.readyState === 1) {
          // Reload user to ensure we have the latest data before incrementing
          const freshUser = await User.findById(req.user._id || req.user.id);
          if (freshUser) {
            await freshUser.incrementUsage();
            console.log(`[SUMMARIZE] Incremented usage for user ${freshUser.email}, new count: ${freshUser.dailyUsageCount}`);
          } else {
            console.error(`[SUMMARIZE] User not found when trying to increment usage: ${req.user._id || req.user.id}`);
          }
        } else {
          await fallbackAuth.incrementUsage(req.user);
          console.log(`[SUMMARIZE] Incremented usage (fallback) for user ${req.user.email}, new count: ${req.user.dailyUsageCount}`);
        }
      } catch (incrementError) {
        console.error(`[SUMMARIZE] Error incrementing usage:`, incrementError);
        // Don't fail the request if increment fails, but log it
      }
    }

    // Generate a better title based on topics
    let title = "Summary";
    if (topics.length === 1) {
      title = `${topics[0].charAt(0).toUpperCase() + topics[0].slice(1)} Summary`;
    } else if (topics.length > 1) {
      title = "Mixed Summary";
    }

    return res.json({
      items,
      combined: {
        id: `combined-${Date.now()}`,
        title: title,
        summary: combinedText,
        audioUrl: null,
      },
    });
  } catch (e) {
    console.error("Summarize endpoint error:", e);
    console.error("Error stack:", e.stack);
    
    // Ensure response hasn't been sent yet
    if (!res.headersSent) {
      res.status(500).json({ 
        error: "summarize failed", 
        details: e.message,
        type: e.constructor.name
      });
    } else {
      console.error("Response already sent, cannot send error response");
    }
  }
});

// Batch summarize: expects { batches: Array<{ topics: string[], wordCount?: number, location?: string, goodNewsOnly?: boolean }> }
// Returns an array of results in the same shape as /api/summarize for each batch
app.post("/api/summarize/batch", optionalAuth, async (req, res) => {
  // Set a longer timeout for this endpoint
  req.setTimeout(60000); // 60 seconds for batch processing
  res.setTimeout(60000);
  
  try {
    // Check user usage limits (if authenticated)
    if (req.user) {
      let usageCheck;
      if (mongoose.connection.readyState === 1) {
        usageCheck = await req.user.canFetchNews();
        // Reload user to ensure we have the latest dailyUsageCount after potential reset
        req.user = await User.findById(req.user._id);
      } else {
        usageCheck = fallbackAuth.canFetchNews(req.user);
        // Save the user if it was reset
        await fallbackAuth.saveUser(req.user);
      }
      
      if (!usageCheck.allowed) {
        const limit = usageCheck.limit || (req.user?.isPremium ? 20 : 3);
        const isPremium = req.user?.isPremium || false;
        const message = isPremium
<<<<<<< HEAD
          ? `You've reached your daily limit of ${limit} Fetches.`
          : `You've reached your daily limit of ${limit} Fetches. Upgrade to Premium for ${20} Fetches per day.`;
=======
          ? `You've used all ${limit} of your daily Fetches. Your limit will reset tomorrow.`
          : `You've used all ${limit} of your daily Fetches. Your limit will reset tomorrow, or upgrade to Premium for unlimited access.`;
        
>>>>>>> cd602c1a
        return res.status(429).json({
          error: "Daily limit reached",
          message: message,
          dailyCount: usageCheck.dailyCount,
          limit: limit
        });
      }
    }
    
    const { batches = [] } = req.body || {};
    if (!Array.isArray(batches)) {
      return res.status(400).json({ error: "batches must be an array" });
    }

    // Get user's selected news sources (if authenticated and premium)
    let selectedSources = [];
    if (req.user && req.user.isPremium) {
      const user = await User.findById(req.user.id);
      if (user) {
        const preferences = user.getPreferences();
        selectedSources = preferences.selectedNewsSources || [];
        
        // If user has made selections but has less than 5 sources, return error
        if (selectedSources.length > 0 && selectedSources.length < 5) {
          return res.status(400).json({
            error: "Insufficient news sources",
            message: `Please select at least 5 news sources. You currently have ${selectedSources.length} selected.`,
            selectedCount: selectedSources.length,
            requiredCount: 5
          });
        }
      }
    }
    
    // If no sources selected (or not premium), use all available sources (empty array means no filtering)

    const results = await Promise.all(
      batches.map(async (b) => {
        const topics = Array.isArray(b.topics) ? b.topics : [];
        const wordCount =
          Number.isFinite(b.wordCount) && b.wordCount > 0 ? b.wordCount : 200;
        const location = typeof b.location === "string" ? b.location : "";
        const goodNewsOnly = Boolean(b.goodNewsOnly);

        const items = [];
        const combinedPieces = [];
        const globalCandidates = [];


        function formatTopicList(list, geoObj) {
          const names = (list || []).map((t) => {
            if (String(t).toLowerCase() === "local") {
              return geoObj?.region || geoObj?.city || geoObj?.country || "local";
            }
            return String(t);
          });
          if (names.length <= 1) return names[0] || "";
          if (names.length === 2) return `${names[0]} and ${names[1]}`;
          return `${names.slice(0, -1).join(", ")}, and ${names[names.length - 1]}`;
        }

        for (const topic of topics) {
          try {
            const perTopic = wordCount >= 1500 ? 20 : wordCount >= 800 ? 12 : 6;
            // Normalize geo data structure for batch
            const geoData = location ? {
              city: "",
              region: "",
              country: location,
              countryCode: location
            } : null;
            
            const { articles } = await fetchArticlesForTopic(topic, geoData, perTopic, selectedSources);

            for (let idx = 0; idx < articles.length; idx++) {
              const a = articles[idx];
              globalCandidates.push({
                id: `${topic}-cand-${idx}-${Date.now()}`,
                title: a.title || "",
                summary: (a.description || a.title || "")
                  .replace(/\s+/g, " ") // Normalize whitespace
                  .trim()
                  .slice(0, 150), // Reduced for better performance
                source: a.source || "",
                url: a.url || "",
                topic,
              });
            }

            const topicLower = String(topic || "").toLowerCase();
            const isCore = CORE_CATEGORIES.has(topicLower);

            let relevant = filterRelevantArticles(topic, { country: location }, articles, perTopic);
            
            // Apply uplifting news filter if enabled
            if (goodNewsOnly) {
              relevant = relevant.filter(isUpliftingNews);
            }

            const summary = await summarizeArticles(topic, { country: location }, relevant, wordCount, goodNewsOnly, req.user);
            // For multi-topic, each summary already includes its own intro, so use as-is
            if (summary) combinedPieces.push(summary);

            const sourceItems = relevant.map((a, idx) => ({
              id: `${topic}-${idx}-${Date.now()}`,
              title: a.title || "",
              summary: (a.description || a.title || "")
                .replace(/\s+/g, " ") // Normalize whitespace
                .trim()
                .slice(0, 180), // Optimized truncation length
              source: a.source || "",
              url: a.url || "",
              topic,
            }));

            items.push(...sourceItems);
          } catch (innerErr) {
            console.error("batch summarize topic failed", topic, innerErr);
            items.push({
              id: `${topic}-error-${Date.now()}`,
              title: `Issue fetching ${topic}`,
              summary: `Failed to fetch news for "${topic}".`,
              source: "",
              url: "",
              topic,
            });
          }
        }

        if (items.length < 3 && globalCandidates.length > 0) {
          const have = new Set(items.map((i) => i.url || i.id));
          for (const c of globalCandidates) {
            const key = c.url || c.id;
            if (have.has(key)) continue;
            items.push(c);
            have.add(key);
            if (items.length >= 3) break;
          }
        }

        // Combine all topic summaries
        let combinedText = combinedPieces.join(" ").trim();
        
        // Add intro and outro to the final summary (once per summary, not per topic)
        combinedText = addIntroAndOutro(combinedText, topics, goodNewsOnly, req.user);

        // Generate a better title based on topics
        let title = "Summary";
        if (topics.length === 1) {
          title = `${topics[0].charAt(0).toUpperCase() + topics[0].slice(1)} Summary`;
        } else if (topics.length > 1) {
          title = "Mixed Summary";
        }

        return {
          items,
          combined: {
            id: `combined-${Date.now()}`,
            title: title,
            summary: combinedText,
            audioUrl: null,
          },
        };
      })
    );

    // Increment user usage for successful request (if authenticated)
    if (req.user) {
      try {
        if (mongoose.connection.readyState === 1) {
          // Reload user to ensure we have the latest data before incrementing
          const freshUser = await User.findById(req.user._id || req.user.id);
          if (freshUser) {
            await freshUser.incrementUsage();
            console.log(`[BATCH_SUMMARIZE] Incremented usage for user ${freshUser.email}, new count: ${freshUser.dailyUsageCount}`);
          } else {
            console.error(`[BATCH_SUMMARIZE] User not found when trying to increment usage: ${req.user._id || req.user.id}`);
          }
        } else {
          await fallbackAuth.incrementUsage(req.user);
          console.log(`[BATCH_SUMMARIZE] Incremented usage (fallback) for user ${req.user.email}, new count: ${req.user.dailyUsageCount}`);
        }
      } catch (incrementError) {
        console.error(`[BATCH_SUMMARIZE] Error incrementing usage:`, incrementError);
        // Don't fail the request if increment fails, but log it
      }
    }

    res.json({ results, batches: results });
  } catch (e) {
    console.error("Batch summarize endpoint error:", e);
    console.error("Error stack:", e.stack);
    res.status(500).json({ 
      error: "batch summarize failed", 
      details: e.message,
      type: e.constructor.name
    });
  }
});

// Note: Usage endpoint is now handled by /api/auth/usage in auth routes

// --- TTS endpoint (OpenAI) ---
app.post("/api/tts", async (req, res) => {
  try {
    const { text, voice = "alloy", speed = 1.0 } = req.body || {};
    if (!text || typeof text !== "string") {
      return res.status(400).json({ error: "text is required" });
    }
    if (!OPENAI_API_KEY) {
      return res.status(501).json({ error: "TTS not configured" });
    }

    // Optimized text sanitization for TTS stability
    const cleaned = String(text)
      .replace(/[\n\r\u2018\u2019\u201C\u201D]/g, (match) => {
        // Single pass replacement for better performance
        switch(match) {
          case '\n': case '\r': return ' ';
          case '\u2018': case '\u2019': return "'";
          case '\u201C': case '\u201D': return '"';
          default: return match;
        }
      })
      .replace(/\s+/g, " ") // Normalize whitespace
      .trim();
    
    // OpenAI TTS has a 4096 character limit, so we'll use a reasonable limit
    const maxLength = 4090; // Use most of the available limit
    const finalText = cleaned.length > maxLength ? cleaned.slice(0, maxLength - 3) + "..." : cleaned;
    
    // Log if text was truncated
    if (cleaned.length > maxLength) {
      console.log(`TTS text truncated from ${cleaned.length} to ${finalText.length} characters`);
    }

    // Check cache first (using final processed text)
    const cacheKey = cache.getTTSKey(finalText, voice, speed);
    const cached = await cache.get(cacheKey);
    
    // Cache is enabled for better performance
    const disableCache = false;
    
    if (cached && !disableCache) {
      console.log(`TTS cache hit for ${finalText.substring(0, 50)}... with voice: ${voice}`);
      // Ensure cached URL is absolute
      const baseUrl = req.protocol + '://' + req.get('host');
      const audioUrl = cached.audioUrl.startsWith('http') ? cached.audioUrl : `${baseUrl}${cached.audioUrl}`;
      return res.json({ audioUrl });
    }
    
    console.log(`TTS cache miss - generating new audio with voice: ${voice}`);

    const openai = new OpenAI({ apiKey: OPENAI_API_KEY });

    async function tryModel(model, voice) {
      return await openai.audio.speech.create({
        model,
        voice,
        input: finalText,
        format: "mp3",
      });
    }

    // Map voice names to lowercase (OpenAI expects lowercase)
    const normalizedVoice = String(voice || "alloy").toLowerCase();
    
    // Available OpenAI TTS voices
    const availableVoices = ["alloy", "echo", "fable", "onyx", "nova", "shimmer"];
    const selectedVoice = availableVoices.includes(normalizedVoice) ? normalizedVoice : "alloy";
    
    console.log(`TTS Request - Original voice: "${voice}", Normalized: "${normalizedVoice}", Selected: "${selectedVoice}"`);

    // Try the requested voice with different models in parallel for faster response
    const attempts = [
      { model: "tts-1", voice: selectedVoice },
      { model: "tts-1-hd", voice: selectedVoice },
    ];
    
    // Try all models in parallel and use the first successful one
    let speech = null;
    let lastErr = null;
    
    const attemptPromises = attempts.map(async ({ model, voice: attemptVoice }) => {
      try {
        console.log(`TTS Attempt - Model: ${model}, Voice: ${attemptVoice}`);
        const result = await tryModel(model, attemptVoice);
        return { success: true, model, voice: attemptVoice, result };
      } catch (e) {
        const msg = e?.message || String(e);
        console.warn(`/api/tts attempt failed (model=${model}, voice=${attemptVoice}):`, msg);
        return { success: false, model, voice: attemptVoice, error: e };
      }
    });
    
    // Wait for all attempts and find the first successful one
    const results = await Promise.all(attemptPromises);
    const successful = results.find(r => r.success);
    
    if (successful) {
      speech = successful.result;
      console.log(`TTS Success - Model: ${successful.model}, Voice: ${successful.voice}`);
    } else {
      // If requested voice failed, try fallback models in parallel
      console.log(`TTS Fallback - Requested voice "${selectedVoice}" failed, trying alloy`);
      const fallbackAttempts = [
        { model: "tts-1", voice: "alloy" },
        { model: "tts-1-hd", voice: "alloy" },
      ];
      
      const fallbackPromises = fallbackAttempts.map(async ({ model, voice: attemptVoice }) => {
        try {
          console.log(`TTS Fallback Attempt - Model: ${model}, Voice: ${attemptVoice}`);
          const result = await tryModel(model, attemptVoice);
          return { success: true, model, voice: attemptVoice, result };
        } catch (e) {
          console.warn(`/api/tts fallback failed (model=${model}, voice=${attemptVoice}):`, e?.message || String(e));
          return { success: false, model, voice: attemptVoice, error: e };
        }
      });
      
      const fallbackResults = await Promise.all(fallbackPromises);
      const fallbackSuccessful = fallbackResults.find(r => r.success);
      
      if (fallbackSuccessful) {
        speech = fallbackSuccessful.result;
        console.log(`TTS Fallback Success - Model: ${fallbackSuccessful.model}, Voice: ${fallbackSuccessful.voice}`);
      } else {
        lastErr = fallbackResults[0]?.error || results[0]?.error;
      }
    }

    if (!speech) {
      throw lastErr || new Error("All TTS attempts failed");
    }

    const buffer = Buffer.from(await speech.arrayBuffer());
    const fileBase = `tts-${Date.now()}-${Math.random().toString(36).slice(2, 8)}.mp3`;
    const outPath = path.join(MEDIA_DIR, fileBase);
    fs.writeFileSync(outPath, buffer);

    // Create absolute URL for the audio file
    const baseUrl = req.protocol + '://' + req.get('host');
    const audioUrl = `${baseUrl}/media/${fileBase}`;
    
    // Cache the TTS result for 24 hours
    await cache.set(cacheKey, { audioUrl }, 86400);
    
    res.json({ audioUrl });
  } catch (e) {
    try {
      const msg = e?.message || String(e);
      console.error("/api/tts failed", msg);
      if (e?.response) {
        const body = await e.response.text().catch(() => "");
        console.error("OpenAI response:", body);
      }
    } catch {}
    res.status(500).json({ error: "tts failed" });
  }
});

// --- Scheduled Fetch Checker ---
// Check if scheduler is disabled via environment variable
const SCHEDULER_ENABLED = process.env.SCHEDULER_ENABLED !== 'false'; // Default to enabled unless explicitly disabled

// Lock to prevent concurrent scheduler executions
let schedulerRunning = false;
let schedulerTimeout = null;

// Helper function to save user with retry logic for version conflicts (for scheduler use)
async function saveUserWithRetryForScheduler(user, retries = 3) {
  while (retries > 0) {
    try {
      await user.save();
      return;
    } catch (error) {
      if (error.name === 'VersionError' && retries > 1) {
        console.log(`[SCHEDULER] Version conflict, retrying... (${retries - 1} retries left)`);
        // Reload the document to get the latest version
        const freshUser = await User.findById(user._id);
        if (freshUser) {
          // Preserve all changes from the current user object before reloading
          const modifiedPaths = user.modifiedPaths();
          const changesToPreserve = {};
          
          // Store all modified values
          for (const path of modifiedPaths) {
            changesToPreserve[path] = user.get(path);
          }
          
          // Also check for common fields that might have been modified
          if (user.isModified('scheduledSummaries')) {
            changesToPreserve['scheduledSummaries'] = user.scheduledSummaries;
          }
          
          // Copy the fresh user data to the original user object
          Object.assign(user, freshUser.toObject());
          
          // Now apply our preserved changes on top of the fresh data
          for (const [path, value] of Object.entries(changesToPreserve)) {
            user.set(path, value);
            user.markModified(path);
          }
          
          retries--;
          continue;
        } else {
          throw error;
        }
      } else {
        throw error;
      }
    }
  }
  throw new Error('Failed to save user after retries');
}

// Function to check for scheduled summaries
async function checkScheduledSummaries() {
  // Early return if scheduler is disabled
  if (!SCHEDULER_ENABLED) {
    console.log(`[SCHEDULER] Scheduler is DISABLED (SCHEDULER_ENABLED=false). Skipping check.`);
    return;
  }
  
  // Prevent concurrent executions
  if (schedulerRunning) {
    console.log(`[SCHEDULER] Scheduler already running, skipping concurrent execution`);
    return;
  }
  
  schedulerRunning = true;
  
  try {
    const now = new Date();
    const currentHour = now.getHours();
    const currentMinute = now.getMinutes();
    const currentTime = `${String(currentHour).padStart(2, '0')}:${String(currentMinute).padStart(2, '0')}`; // HH:mm format
    const currentDay = now.toLocaleDateString('en-US', { weekday: 'long' });
    
    console.log(`[SCHEDULER] ============================================`);
    console.log(`[SCHEDULER] CHECKING SCHEDULED SUMMARIES`);
    console.log(`[SCHEDULER] Current time: ${currentTime} on ${currentDay}`);
    console.log(`[SCHEDULER] Server timezone: ${Intl.DateTimeFormat().resolvedOptions().timeZone}`);
    console.log(`[SCHEDULER] Full server time: ${now.toString()}`);
    
    // Find all users with scheduled summaries
    // Use the User model that's already imported at the top of the file
    const users = await User.find({
      'scheduledSummaries': { $exists: true, $ne: [] }
    });
    
    console.log(`[SCHEDULER] Found ${users.length} users with scheduled summaries`);
    
    let executedCount = 0;
    let checkedCount = 0;
    const usersToSave = []; // Batch user saves (only for cleanup operations, not execution locks)
    
    for (const user of users) {
      let scheduledSummaries = user.scheduledSummaries || [];
      let needsSave = false;
      
      // Clean up summaries with empty days arrays (they can't execute anyway)
      const originalCount = scheduledSummaries.length;
      scheduledSummaries = scheduledSummaries.filter(summary => 
        summary.days && summary.days.length > 0
      );
      
      if (scheduledSummaries.length !== originalCount) {
        console.log(`[SCHEDULER] Cleaned up ${originalCount - scheduledSummaries.length} summaries with empty days for user ${user.email}`);
        user.scheduledSummaries = scheduledSummaries;
        needsSave = true;
      }
      
      for (const summary of scheduledSummaries) {
        checkedCount++;
        const isEnabled = summary.isEnabled;
        
        if (!isEnabled) {
          continue;
        }
        
        // Get user's timezone from preferences (default to UTC if not set)
        const userTimezone = user.preferences?.timezone || 'UTC';
        
        // Convert server's current time to user's timezone for comparison
        // Reuse formatter if same timezone (optimization)
        const formatterOptions = {
          timeZone: userTimezone,
          hour: '2-digit',
          minute: '2-digit',
          hour12: false,
          weekday: 'long'
        };
        const formatter = new Intl.DateTimeFormat('en-US', formatterOptions);
        
        const parts = formatter.formatToParts(now);
        const userHour = parseInt(parts.find(p => p.type === 'hour')?.value || '0', 10);
        const userMinute = parseInt(parts.find(p => p.type === 'minute')?.value || '0', 10);
        const userTime = `${String(userHour).padStart(2, '0')}:${String(userMinute).padStart(2, '0')}`;
        const userDay = parts.find(p => p.type === 'weekday')?.value || currentDay;
        
        // Check if it's the correct day in user's timezone
        const isCorrectUserDay = summary.days && summary.days.includes(userDay);
        
        if (!isCorrectUserDay) {
          console.log(`[SCHEDULER] Summary "${summary.name}": wrong day in user timezone (${userDay}, needs ${JSON.stringify(summary.days)})`);
          continue;
        }
        
        // Parse scheduled time (stored as HH:mm in user's local timezone)
        const [scheduledHour, scheduledMinute] = summary.time.split(':').map(Number);
        const scheduledTimeMinutes = scheduledHour * 60 + scheduledMinute;
        const userTimeMinutes = userHour * 60 + userMinute;
        
        // Execute if we're within 5 minutes of the scheduled time (accounts for scheduler check intervals)
        // Since we check at :00, :10, :20, :30, :40, :50, we need a small window to catch scheduled times
        // The lastRun check ensures it only executes once per day, even if scheduler checks multiple times
        const timeDifference = Math.abs(userTimeMinutes - scheduledTimeMinutes);
        const isWithinTimeWindow = timeDifference <= 5; // Allow 5 minute window for scheduler check intervals
        
        // Check if summary has already run today in user's timezone (prevent duplicate executions)
        const lastRun = summary.lastRun ? new Date(summary.lastRun) : null;
        let alreadyRanToday = false;
        if (lastRun) {
          // Use a robust date comparison that accounts for timezone
          const dateFormatter = new Intl.DateTimeFormat('en-US', {
            timeZone: userTimezone,
            year: 'numeric',
            month: '2-digit',
            day: '2-digit'
          });
          
          const lastRunDateStr = dateFormatter.format(lastRun);
          const nowDateStr = dateFormatter.format(now);
          alreadyRanToday = lastRunDateStr === nowDateStr;
          
          // Additional check: if lastRun was less than 23 hours ago, don't execute again
          // This prevents edge cases around timezone boundaries
          const hoursSinceLastRun = (now.getTime() - lastRun.getTime()) / (1000 * 60 * 60);
          if (hoursSinceLastRun < 23) {
            alreadyRanToday = true;
          }
        }
        
        console.log(`[SCHEDULER] Summary "${summary.name}": enabled=${isEnabled}, time=${summary.time} (user time=${userTime}, server time=${currentTime}), user timezone=${userTimezone}, user day=${userDay}, timeDiff=${timeDifference}min, withinWindow=${isWithinTimeWindow}, alreadyRanToday=${alreadyRanToday}`);
        
        if (isWithinTimeWindow && !alreadyRanToday) {
          // CRITICAL: Reload user from database to get latest lastRun value and prevent concurrent executions
          let freshUser;
          try {
            freshUser = await User.findById(user._id);
            if (!freshUser) {
              console.error(`[SCHEDULER] User ${user.email} not found in database`);
              continue;
            }
          } catch (dbError) {
            console.error(`[SCHEDULER] Error reloading user ${user.email}:`, dbError);
            continue;
          }
          
          // Check again with fresh data to prevent race conditions
          const freshSummary = freshUser.scheduledSummaries?.find(s => s.id === summary.id);
          if (!freshSummary) {
            console.log(`[SCHEDULER] Summary "${summary.name}" not found for user ${user.email} after reload`);
            continue;
          }
          
          // Double-check lastRun with fresh data
          const freshLastRun = freshSummary.lastRun ? new Date(freshSummary.lastRun) : null;
          let freshAlreadyRanToday = false;
          if (freshLastRun) {
            const dateFormatter = new Intl.DateTimeFormat('en-US', {
              timeZone: userTimezone,
              year: 'numeric',
              month: '2-digit',
              day: '2-digit'
            });
            const freshLastRunDateStr = dateFormatter.format(freshLastRun);
            const nowDateStr = dateFormatter.format(now);
            freshAlreadyRanToday = freshLastRunDateStr === nowDateStr;
            
            const hoursSinceLastRun = (now.getTime() - freshLastRun.getTime()) / (1000 * 60 * 60);
            if (hoursSinceLastRun < 23) {
              freshAlreadyRanToday = true;
            }
          }
          
          if (freshAlreadyRanToday) {
            console.log(`[SCHEDULER] Summary "${summary.name}" already ran today for user ${user.email} (checked with fresh data)`);
            continue;
          }
          
          // Update lastRun IMMEDIATELY before execution to prevent concurrent runs
          const summaryIndex = freshUser.scheduledSummaries.findIndex(s => s.id === summary.id);
          if (summaryIndex !== -1) {
            freshUser.scheduledSummaries[summaryIndex].lastRun = new Date().toISOString();
            freshUser.markModified('scheduledSummaries');
            
            // Save immediately to lock the execution with retry logic for version conflicts
            try {
              await saveUserWithRetryForScheduler(freshUser);
              console.log(`[SCHEDULER] Locked execution for "${summary.name}" - updated lastRun before execution`);
            } catch (saveError) {
              console.error(`[SCHEDULER] Failed to lock execution for "${summary.name}":`, saveError);
              // If save fails, skip execution to prevent duplicates
              continue;
            }
          }
          
          console.log(`[SCHEDULER] Executing scheduled fetch "${summary.name}" for user ${user.email} on ${currentDay}`);
          
          try {
            // Import and call the execution function directly
            const { executeScheduledSummary } = require('./routes/scheduledSummaries');
            await executeScheduledSummary(freshUser, freshSummary);
            console.log(`[SCHEDULER] Successfully executed scheduled fetch "${summary.name}" for user ${user.email}`);
            executedCount++;
          } catch (error) {
            console.error(`[SCHEDULER] Failed to execute scheduled fetch "${summary.name}" for user ${user.email}:`, error);
            // Note: lastRun was already updated, so this won't retry until tomorrow
          }
        }
      }
      
      // Batch save user if needed (only for cleanup operations, not execution locks)
      // Note: Execution locks are saved immediately before execution to prevent race conditions
      if (needsSave) {
        usersToSave.push(user);
      }
    }
    
    // Batch save all modified users (only for cleanup operations)
    if (usersToSave.length > 0) {
      await Promise.all(usersToSave.map(user => user.save().catch(err => 
        console.error(`[SCHEDULER] Error saving user ${user.email}:`, err)
      )));
    }
    
    // Always log the result, even if nothing was checked
    if (checkedCount > 0) {
      console.log(`[SCHEDULER] Result: Checked ${checkedCount} summaries, executed ${executedCount}`);
    } else {
      console.log(`[SCHEDULER] Result: No summaries to check or no matches found`);
    }
    console.log(`[SCHEDULER] Next check in 10 minutes`);
    console.log(`[SCHEDULER] ============================================`);
  } catch (error) {
    console.error('[SCHEDULER] Error checking scheduled summaries:', error);
    console.log(`[SCHEDULER] Next check in 10 minutes`);
    console.log(`[SCHEDULER] ============================================`);
  } finally {
    schedulerRunning = false;
  }
}

// Schedule checks at :00, :10, :20, :30, :40, and :50 minutes past each hour
function scheduleNextCheck() {
  // Clear any existing timeout to prevent duplicates
  if (schedulerTimeout) {
    clearTimeout(schedulerTimeout);
    schedulerTimeout = null;
  }
  
  const now = new Date();
  const currentMinute = now.getMinutes();
  const currentSecond = now.getSeconds();
  const currentMillisecond = now.getMilliseconds();
  
  // Target minutes: 0, 10, 20, 30, 40, 50
  const targetMinutes = [0, 10, 20, 30, 40, 50];
  
  // Find next target minute (always schedule for the NEXT target, never immediate)
  let nextMinute = null;
  for (const target of targetMinutes) {
    if (target > currentMinute) {
      nextMinute = target;
      break;
    }
  }
  
  // If no target found in this hour, use the first target of next hour
  if (nextMinute === null) {
    nextMinute = targetMinutes[0];
  }
  
  // Calculate milliseconds until next check
  let msUntilNext;
  if (nextMinute > currentMinute) {
    // Next check is in the same hour
    const minutesUntilNext = nextMinute - currentMinute;
    const secondsUntilNext = minutesUntilNext * 60 - currentSecond;
    msUntilNext = secondsUntilNext * 1000 - currentMillisecond;
  } else {
    // Next check is in the next hour
    const minutesUntilNext = 60 - currentMinute + nextMinute;
    const secondsUntilNext = minutesUntilNext * 60 - currentSecond;
    msUntilNext = secondsUntilNext * 1000 - currentMillisecond;
  }
  
  // Ensure minimum delay of at least 1 second to prevent immediate re-execution
  if (msUntilNext < 1000) {
    msUntilNext = 60000; // If we're at or past the target, wait for next interval (1 minute minimum)
  }
  
  console.log(`[SCHEDULER] Next check scheduled in ${Math.floor(msUntilNext / 1000 / 60)} minutes ${Math.floor((msUntilNext / 1000) % 60)} seconds (at :${String(nextMinute).padStart(2, '0')})`);
  
  schedulerTimeout = setTimeout(() => {
    schedulerTimeout = null;
    checkScheduledSummaries().then(() => {
      // Schedule the next check after this one completes
      scheduleNextCheck();
    }).catch((error) => {
      console.error('[SCHEDULER] Error in checkScheduledSummaries, will retry:', error);
      // Still schedule next check even on error
      scheduleNextCheck();
    });
  }, msUntilNext);
}

// Start the scheduling only if enabled
if (SCHEDULER_ENABLED) {
  console.log(`[SCHEDULER] Scheduled summary checker ENABLED - checking every 10 minutes`);
  scheduleNextCheck();
} else {
  console.log(`[SCHEDULER] ⚠️  Scheduled summary checker DISABLED (SCHEDULER_ENABLED=false)`);
  console.log(`[SCHEDULER] Automatic news fetching is disabled. Set SCHEDULER_ENABLED=true to enable.`);
}

// --- Daily Usage Reset Scheduler ---
// Reset all users' dailyUsageCount at midnight PST
let dailyResetRunning = false;
let dailyResetTimeout = null;
let lastResetDate = null;

// Helper function to get date string in PST timezone
function getDateStringInPST(date = new Date()) {
  const formatter = new Intl.DateTimeFormat('en-US', {
    timeZone: 'America/Los_Angeles',
    year: 'numeric',
    month: '2-digit',
    day: '2-digit'
  });
  const parts = formatter.formatToParts(date);
  const year = parts.find(p => p.type === 'year').value;
  const month = parts.find(p => p.type === 'month').value;
  const day = parts.find(p => p.type === 'day').value;
  
  const pstDate = new Date(`${year}-${month}-${day}T00:00:00`);
  return pstDate.toDateString();
}

// Function to reset all users' daily usage counts
async function resetAllUsersDailyCount() {
  // Prevent concurrent executions
  if (dailyResetRunning) {
    console.log(`[DAILY_RESET] Reset already running, skipping concurrent execution`);
    return;
  }
  
  dailyResetRunning = true;
  
  try {
    const now = new Date();
    const todayPST = getDateStringInPST(now);
    
    // Check if we've already reset today
    if (lastResetDate === todayPST) {
      console.log(`[DAILY_RESET] Already reset today (${todayPST}), skipping`);
      dailyResetRunning = false;
      return;
    }
    
    // Get current time in PST
    const formatter = new Intl.DateTimeFormat('en-US', {
      timeZone: 'America/Los_Angeles',
      hour: '2-digit',
      minute: '2-digit',
      second: '2-digit',
      hour12: false
    });
    const pstTimeParts = formatter.formatToParts(now);
    const pstHour = parseInt(pstTimeParts.find(p => p.type === 'hour').value);
    const pstMinute = parseInt(pstTimeParts.find(p => p.type === 'minute').value);
    
    // Only reset at or just after midnight PST (between 00:00 and 00:05)
    if (pstHour === 0 && pstMinute <= 5) {
      console.log(`[DAILY_RESET] ============================================`);
      console.log(`[DAILY_RESET] RESETTING ALL USERS' DAILY USAGE COUNTS`);
      console.log(`[DAILY_RESET] Current PST time: ${pstHour}:${String(pstMinute).padStart(2, '0')}`);
      console.log(`[DAILY_RESET] PST date: ${todayPST}`);
      
      // Find all users
      const users = await User.find({});
      console.log(`[DAILY_RESET] Found ${users.length} users to reset`);
      
      let resetCount = 0;
      let errorCount = 0;
      
      // Reset all users' dailyUsageCount to 0 and update lastUsageDate
      for (const user of users) {
        try {
          // Always reset at midnight PST - set dailyUsageCount to 0 and update lastUsageDate
          // This ensures all users are synchronized to the new day
          const needsReset = user.dailyUsageCount > 0 || 
                            !user.lastUsageDate || 
                            getDateStringInPST(new Date(user.lastUsageDate)) !== todayPST;
          
          if (needsReset) {
            user.dailyUsageCount = 0;
            user.lastUsageDate = now;
            await user.save();
            resetCount++;
          }
        } catch (err) {
          console.error(`[DAILY_RESET] Error resetting user ${user.email}:`, err);
          errorCount++;
        }
      }
      
      lastResetDate = todayPST;
      
      console.log(`[DAILY_RESET] Reset completed: ${resetCount} users reset, ${errorCount} errors`);
      console.log(`[DAILY_RESET] ============================================`);
    } else {
      // Not midnight yet, skip
      console.log(`[DAILY_RESET] Not midnight PST yet (current: ${pstHour}:${String(pstMinute).padStart(2, '0')}), skipping reset`);
    }
  } catch (error) {
    console.error('[DAILY_RESET] Error resetting daily usage counts:', error);
  } finally {
    dailyResetRunning = false;
  }
}

// Function to schedule the next daily reset check
function scheduleDailyResetCheck() {
  // Clear any existing timeout
  if (dailyResetTimeout) {
    clearTimeout(dailyResetTimeout);
    dailyResetTimeout = null;
  }
  
  const now = new Date();
  
  // Get current time in PST
  const formatter = new Intl.DateTimeFormat('en-US', {
    timeZone: 'America/Los_Angeles',
    hour: '2-digit',
    minute: '2-digit',
    second: '2-digit',
    hour12: false
  });
  const pstTimeParts = formatter.formatToParts(now);
  const pstHour = parseInt(pstTimeParts.find(p => p.type === 'hour').value);
  const pstMinute = parseInt(pstTimeParts.find(p => p.type === 'minute').value);
  const pstSecond = parseInt(pstTimeParts.find(p => p.type === 'second').value);
  
  let msUntilNextCheck;
  
  // If we're in the midnight window (23:55 - 00:05), check every minute
  if ((pstHour === 23 && pstMinute >= 55) || (pstHour === 0 && pstMinute <= 5)) {
    // Check every minute during the reset window
    msUntilNextCheck = 60 * 1000; // 1 minute
  } else {
    // Otherwise, check every hour (but we'll recalculate when we get closer to midnight)
    msUntilNextCheck = 60 * 60 * 1000; // 1 hour
  }
  
  dailyResetTimeout = setTimeout(() => {
    dailyResetTimeout = null;
    resetAllUsersDailyCount().then(() => {
      // Schedule the next check
      scheduleDailyResetCheck();
    }).catch((error) => {
      console.error('[DAILY_RESET] Error in resetAllUsersDailyCount, will retry:', error);
      // Still schedule next check even on error
      scheduleDailyResetCheck();
    });
  }, msUntilNextCheck);
}

// Start the daily reset scheduler
console.log(`[DAILY_RESET] Daily usage reset scheduler ENABLED - will reset all users at midnight PST`);
scheduleDailyResetCheck();

// --- Trending Topics Updater ---
// Update trending topics every hour
let trendingTopicsCache = [];
let trendingTopicsWithSources = {}; // Store topics with their source articles
let lastTrendingUpdate = null;

// Persistent file for trending topics cache
const TRENDING_TOPICS_FILE = path.join(__dirname, "./server_data/trending_topics_cache.json");

// Ensure server_data directory exists
const serverDataDir = path.join(__dirname, "./server_data");
if (!fs.existsSync(serverDataDir)) {
  fs.mkdirSync(serverDataDir, { recursive: true });
}

// Load trending topics from file on startup
function loadTrendingTopicsFromFile() {
  try {
    if (fs.existsSync(TRENDING_TOPICS_FILE)) {
      const data = fs.readFileSync(TRENDING_TOPICS_FILE, 'utf8');
      const parsed = JSON.parse(data);
      if (parsed && Array.isArray(parsed.topics) && parsed.topics.length > 0) {
        trendingTopicsCache = parsed.topics;
        if (parsed.lastUpdated) {
          lastTrendingUpdate = new Date(parsed.lastUpdated);
        }
        console.log(`[TRENDING] Loaded ${trendingTopicsCache.length} trending topics from cache file`);
      }
    }
  } catch (error) {
    console.error('[TRENDING] Error loading trending topics from file:', error);
  }
}

// Save trending topics to file
function saveTrendingTopicsToFile() {
  try {
    const data = {
      topics: trendingTopicsCache,
      lastUpdated: lastTrendingUpdate ? lastTrendingUpdate.toISOString() : null
    };
    fs.writeFileSync(TRENDING_TOPICS_FILE, JSON.stringify(data, null, 2), 'utf8');
    console.log(`[TRENDING] Saved ${trendingTopicsCache.length} trending topics to cache file`);
  } catch (error) {
    console.error('[TRENDING] Error saving trending topics to file:', error);
  }
}

// Load trending topics on startup
loadTrendingTopicsFromFile();

// Extract trending topics using ChatGPT analysis of news articles
async function extractTrendingTopicsWithChatGPT(articles) {
  try {
    if (!OPENAI_API_KEY) {
      console.log('[TRENDING] OpenAI API key not configured, skipping ChatGPT analysis');
      return [];
    }
    
    // Prepare article data for ChatGPT
    const articleSummaries = articles.map(article => ({
      title: article.title || '',
      description: article.description || '',
      source: article.source || 'Unknown',
      published_at: article.published_at || ''
    })).filter(article => article.title.length > 0);
    
    if (articleSummaries.length === 0) {
      console.log('[TRENDING] No valid articles to analyze');
      return [];
    }
    
    // Create a comprehensive prompt for ChatGPT
    const articlesText = articleSummaries.map((article, index) => 
      `${index + 1}. ${article.title} (${article.source})\n   ${article.description}`
    ).join('\n\n');
    
    const prompt = `Analyze the following news articles from major sources and extract the 8 most important trending topics/keywords that would be relevant for a news summary app. Focus on:

1. Major political events, policy changes, or government actions
2. Significant business/economic developments
3. Important technology breakthroughs or tech company news
4. Major sports events or developments
5. Entertainment industry news or celebrity events
6. Health/medical breakthroughs or public health issues
7. International relations or global events
8. Environmental or climate-related news

IMPORTANT: Each topic should be a complete, coherent phrase (1-3 words) that makes sense on its own. Avoid generic terms like "news", "report", "update", "latest", or weather-related terms unless they're truly significant events.

Examples of good topics: "Federal Reserve", "Tesla Stock", "Olympic Games", "Climate Summit"
Examples of bad topics: "Meta", "Fights", "Million", "Penalty" (too fragmented)

Return ONLY a comma-separated list of 8 complete, coherent topics, in order of importance:

Articles:
${articlesText}`;

    const response = await fetch('https://api.openai.com/v1/chat/completions', {
      method: 'POST',
      headers: {
        'Authorization': `Bearer ${OPENAI_API_KEY}`,
        'Content-Type': 'application/json',
      },
      body: JSON.stringify({
        model: 'gpt-3.5-turbo',
        messages: [
          {
            role: 'system',
            content: 'You are a news analyst expert at identifying trending topics from news articles. Return only the requested format.'
          },
          {
            role: 'user',
            content: prompt
          }
        ],
        max_tokens: 200,
        temperature: 0.7
      })
    });

    if (!response.ok) {
      const errorText = await response.text();
      console.log(`[TRENDING] ChatGPT API error: ${response.status} - ${errorText}`);
      return [];
    }

    const data = await response.json();
    const content = data.choices?.[0]?.message?.content?.trim();
    
    if (!content) {
      console.log('[TRENDING] No content returned from ChatGPT');
      return [];
    }
    
    // Parse the comma-separated response
    let topics = content.split(',').map(topic => topic.trim()).filter(topic => topic.length > 0);
    
    // Clean up fragmented topics by filtering out single words that are likely fragments
    const stopWords = ['meta', 'fights', 'million', 'penalty', 'over', 'the', 'and', 'or', 'but', 'in', 'on', 'at', 'to', 'for', 'of', 'with', 'by'];
    topics = topics.filter(topic => {
      const words = topic.toLowerCase().split(' ');
      // Keep topics that have 2+ words, or single words that aren't stop words
      return words.length >= 2 || !stopWords.includes(words[0]);
    });
    
    console.log(`[TRENDING] ChatGPT extracted ${topics.length} topics: ${topics.join(', ')}`);
    
    // Map topics to their source articles
    const topicsWithSources = {};
    topics.slice(0, 8).forEach(topic => {
      // Find articles that are most relevant to this topic
      const relevantArticles = articles.filter(article => {
        const title = (article.title || '').toLowerCase();
        const description = (article.description || '').toLowerCase();
        const topicLower = topic.toLowerCase();
        
        // Check if topic appears in title or description
        return title.includes(topicLower) || description.includes(topicLower) ||
               // Or check for related keywords
               topicLower.includes('election') && (title.includes('vote') || title.includes('candidate')) ||
               topicLower.includes('economy') && (title.includes('market') || title.includes('economic')) ||
               topicLower.includes('tech') && (title.includes('technology') || title.includes('ai') || title.includes('software'));
      });
      
      // If no direct matches, use the most recent articles
      if (relevantArticles.length === 0) {
        topicsWithSources[topic] = articles.slice(0, 3);
      } else {
        topicsWithSources[topic] = relevantArticles.slice(0, 3);
      }
    });
    
    return { topics: topics.slice(0, 8), topicsWithSources };
    
  } catch (error) {
    console.error('[TRENDING] Error in ChatGPT analysis:', error);
    return [];
  }
}

async function updateTrendingTopics() {
  try {
    console.log('[TRENDING] Updating trending topics...');
    
    const MEDIASTACK_KEY = process.env.MEDIASTACK_KEY;
    if (!MEDIASTACK_KEY) {
      console.log('[TRENDING] Mediastack API key not configured, skipping update');
      return;
    }
    
    // Define high-quality news sources to pull from
    const newsSources = [
      'cnn', 'bbc-news', 'reuters', 'nbc-news', 'associated-press', 
      'bloomberg', 'the-new-york-times', 'usa-today', 'npr'
    ];
    
    console.log('[TRENDING] Fetching top articles from major news sources...');
    
    // Fetch top articles from each source
    const allArticles = [];
    for (const source of newsSources) {
      try {
        const url = `http://api.mediastack.com/v1/news?access_key=${MEDIASTACK_KEY}&sources=${source}&languages=en&limit=3&sort=published_desc`;
        const response = await fetch(url);
        
        if (response.ok) {
          const data = await response.json();
          if (data.data && Array.isArray(data.data)) {
            allArticles.push(...data.data);
            console.log(`[TRENDING] Fetched ${data.data.length} articles from ${source}`);
          }
        } else {
          console.log(`[TRENDING] Failed to fetch from ${source}: ${response.status}`);
        }
      } catch (error) {
        console.log(`[TRENDING] Error fetching from ${source}: ${error.message}`);
      }
    }
    
    if (allArticles.length === 0) {
      console.log('[TRENDING] No articles fetched, using fallback approach');
      await updateTrendingTopicsFallback();
      return;
    }
    
    console.log(`[TRENDING] Total articles collected: ${allArticles.length}`);
    
    // Use ChatGPT to analyze articles and extract trending topics
    const result = await extractTrendingTopicsWithChatGPT(allArticles);
    
    if (result && result.topics && result.topics.length > 0) {
      trendingTopicsCache = result.topics;
      trendingTopicsWithSources = result.topicsWithSources;
      lastTrendingUpdate = new Date();
      console.log(`[TRENDING] Updated trending topics via ChatGPT analysis: ${result.topics.join(', ')}`);
      // Save to file for persistence
      saveTrendingTopicsToFile();
    } else {
      console.log('[TRENDING] ChatGPT analysis failed, using fallback approach');
      await updateTrendingTopicsFallback();
    }
    
  } catch (error) {
    console.error('[TRENDING] Error updating trending topics:', error);
    await updateTrendingTopicsFallback();
  }
}

// Fallback method using the old approach
async function updateTrendingTopicsFallback() {
  try {
    const categories = ['general', 'business', 'technology', 'sports', 'entertainment', 'health', 'science'];
    const randomCategory = categories[Math.floor(Math.random() * categories.length)];
    
    const url = `http://api.mediastack.com/v1/news?access_key=${MEDIASTACK_KEY}&languages=en&limit=30&sort=published_desc&categories=${randomCategory}`;
    const response = await fetch(url);
    
    if (!response.ok) {
      throw new Error(`Mediastack API error: ${response.status}`);
    }
    
    const data = await response.json();
    
    if (!data.data || !Array.isArray(data.data)) {
      throw new Error('Invalid response from Mediastack API');
    }
    
    const trendingTopics = extractBreakingNewsTopics(data.data);
    trendingTopicsCache = trendingTopics;
    lastTrendingUpdate = new Date();
    
    console.log(`[TRENDING] Updated trending topics via fallback (${randomCategory}): ${trendingTopics.join(', ')}`);
    // Save to file for persistence
    saveTrendingTopicsToFile();
  } catch (error) {
    console.error('[TRENDING] Fallback method failed:', error);
  }
}

// AUTO-UPDATE DISABLED: Trending topics will only update manually via /api/trending-topics/update endpoint
// Run immediately on startup
// updateTrendingTopics();

// Then run every 30 minutes for breaking news
// setInterval(updateTrendingTopics, 30 * 60 * 1000); // 30 minutes

// --- Deployment Protection ---
const DEPLOYMENT_MODE = process.env.DEPLOYMENT_MODE || 'development';
const IS_PRODUCTION = process.env.NODE_ENV === 'production';

// Helper to conditionally log based on environment
const log = IS_PRODUCTION ? (...args) => {
  // In production, only log errors and critical info
  if (args[0] && typeof args[0] === 'string' && (args[0].includes('[ERROR]') || args[0].includes('[SCHEDULER]'))) {
    console.log(...args);
  }
} : console.log;

// Add deployment protection warnings
if (IS_PRODUCTION) {
  console.log('🚨 PRODUCTION MODE DETECTED 🚨');
  console.log('This server is running in PRODUCTION mode.');
  console.log('Make sure you have tested all changes in development first!');
  console.log('Deployment mode:', DEPLOYMENT_MODE);
  console.log('Environment:', process.env.NODE_ENV);
  
  // Add a startup delay in production to allow for emergency stops
  if (DEPLOYMENT_MODE === 'production') {
    console.log('⏳ Starting production server in 3 seconds...');
    setTimeout(() => {
      startServer();
    }, 3000);
  } else {
    startServer();
  }
} else {
  console.log('🔧 DEVELOPMENT MODE');
  console.log('Safe to test changes here.');
  startServer();
}

function startServer() {
  app.listen(PORT, '0.0.0.0', () => {
    console.log(`Backend server running on port ${PORT}`);
    const now = new Date();
    if (SCHEDULER_ENABLED) {
      const firstCheckIn = new Date(now.getTime() + (10 * 60 * 1000));
      console.log(`[SCHEDULER] Scheduled summary checker enabled - checking every 10 minutes`);
      console.log(`[SCHEDULER] Running initial check now, then every 10 minutes thereafter`);
    } else {
      console.log(`[SCHEDULER] ⚠️  Scheduled summary checker DISABLED - no automatic fetching`);
    }
    if (!process.env.JWT_SECRET) {
      console.warn(
        "[WARN] JWT_SECRET is not set. Using an insecure fallback for development."
      );
    }
    if (FRONTEND_ORIGIN) {
      console.log(`CORS allowed origin: ${FRONTEND_ORIGIN}`);
    }
    
    // Add environment-specific warnings
    if (IS_PRODUCTION) {
      console.log('⚠️  PRODUCTION SERVER IS NOW LIVE ⚠️');
      console.log('All changes will affect live users immediately!');
    }
  });
}

// Export functions for use by other modules (like scheduled summaries)
module.exports = {
  fetchArticlesForTopic,
  summarizeArticles,
  addIntroAndOutro,
  filterRelevantArticles,
  isUpliftingNews
};
<|MERGE_RESOLUTION|>--- conflicted
+++ resolved
@@ -1458,14 +1458,9 @@
         const limit = usageCheck.limit || (req.user?.isPremium ? 20 : 3);
         const isPremium = req.user?.isPremium || false;
         const message = isPremium
-<<<<<<< HEAD
-          ? `You've reached your daily limit of ${limit} Fetches.`
-          : `You've reached your daily limit of ${limit} Fetches. Upgrade to Premium for ${20} Fetches per day.`;
-=======
           ? `You've used all ${limit} of your daily Fetches. Your limit will reset tomorrow.`
           : `You've used all ${limit} of your daily Fetches. Your limit will reset tomorrow, or upgrade to Premium for unlimited access.`;
         
->>>>>>> cd602c1a
         return res.status(429).json({
           error: "Daily limit reached",
           message: message,
@@ -1810,14 +1805,9 @@
         const limit = usageCheck.limit || (req.user?.isPremium ? 20 : 3);
         const isPremium = req.user?.isPremium || false;
         const message = isPremium
-<<<<<<< HEAD
-          ? `You've reached your daily limit of ${limit} Fetches.`
-          : `You've reached your daily limit of ${limit} Fetches. Upgrade to Premium for ${20} Fetches per day.`;
-=======
           ? `You've used all ${limit} of your daily Fetches. Your limit will reset tomorrow.`
           : `You've used all ${limit} of your daily Fetches. Your limit will reset tomorrow, or upgrade to Premium for unlimited access.`;
         
->>>>>>> cd602c1a
         return res.status(429).json({
           error: "Daily limit reached",
           message: message,
